--- conflicted
+++ resolved
@@ -88,74 +88,7 @@
         projectedGcpTransformerOptions
       )
 
-<<<<<<< HEAD
-      const geoMask = projectedTransformer.transformToGeo(map.resourceMask, {
-        projection: lonLatProjection,
-        maxDepth: 6
-      })
-      const geojsonMaskPolygon = geometryToGeojsonGeometry([geoMask])
-
-      if (!map.resource.width || !map.resource.height) {
-        throw new Error('Map size not specified')
-      }
-      const resourceFullMaskSize: Size = [
-        map.resource.width,
-        map.resource.height
-      ]
-      const resourceMaskBbox = computeBbox(map.resourceMask)
-      const resourceMaskRectangle = bboxToRectangle(resourceMaskBbox)
-      const projectedGeoMaskRectangle = projectedTransformer.transformToGeo(
-        resourceMaskRectangle
-      ) as Rectangle
-      const resourceToProjectedGeoScale = rectanglesToScale(
-        resourceMaskRectangle,
-        projectedGeoMaskRectangle
-      )
-
-      const projectedGeoMask = projectedTransformer.transformToGeo(
-        map.resourceMask
-      )
-
-      const projectedGeoMaskBboxSize: Size = bboxToSize(
-        computeBbox(projectedGeoMask)
-      )
-
-      const size: Size = [
-        Math.round(projectedGeoMaskBboxSize[0] * resourceToProjectedGeoScale),
-        Math.round(projectedGeoMaskBboxSize[1] * resourceToProjectedGeoScale)
-      ]
-
-      const gdalwarpScript = gdalwarp(
-        imageFilename,
-        basename,
-        options.outputDir,
-        gcps.map(({ resource, geo }) => ({
-          resource,
-          geo: projectedTransformer.projectionToInternalProjection(
-            projectedTransformer.lonLatToProjection(geo)
-          )
-        })),
-        geojsonMaskPolygon,
-        transformationType,
-        String(projectedGcpTransformerOptions.internalProjection?.definition),
-        String(projectedGcpTransformerOptions.projection?.definition),
-        Number(options.jpgQuality),
-        size
-      )
-
-      gdalwarpScripts.push(
-        checkImageExistsAndCorrectSize(
-          imageFilename,
-          basename,
-          resourceFullMaskSize
-        ),
-        gdalwarpScript
-      )
-
-      basenames.push(basename)
-=======
       projectedTransformers.push(projectedTransformer)
->>>>>>> 93ad49c9
     }
 
     const geotiffScripts = await getGeoreferencedMapsGeotiffScripts(
