import { parseAnnotation, validateGeoreferencedMap } from '@allmaps/annotation'

import {
  InverseOptions,
  transformationTypeToTypeAndOrder,
  typeAndOrderToTransformationType
} from '@allmaps/transform'
import {
  isPoint,
  isRing,
  mergeOptions,
  mergeOptionsUnlessUndefined,
  stringToSvgGeometriesGenerator,
  svgGeometryToGeometry
} from '@allmaps/stdlib'
import {
  parseGcps,
  parseGcpProjectionFromGcpString,
  parseGdalCoordinateLines,
  GcpFileFormat,
  supportedGcpFileFormats,
  GcpResourceOrigin,
  GcpResourceYAxis,
  supportedGcpResourceYAxis,
  supportedGcpResourceOrigin
} from '@allmaps/io'

import { readFromFile, parseJsonFromFile } from './io.js'

import type { GeoreferencedMap } from '@allmaps/annotation'
import type {
  TransformationType,
  TransformationTypeInputs as TransformationTypeInputOptions,
  GcpsInputs as GcpsInputOptions
} from '@allmaps/transform'
import type { Gcp, Ring } from '@allmaps/types'
import type {
  Rcp,
  AttachedTransformationOptions,
  RcpsInput
} from '@allmaps/attach'
import type {
  InternalProjectionInputs as InternalProjectionInputOptions,
  ProjectionInputs as ProjectionInputOptions,
  ProjectedGcpTransformerInputs as ProjectedGcpTransformerInputOptions,
  ProjectedGcpTransformerOptions,
  ProjectedGcpTransformOptions,
  Projection
} from '@allmaps/project'

export const mustContainOneMapMessage =
  'Annotation must contain exactly 1 georeferenced map'
export const mustContainGcpsMessage =
  'No GCPs supplied. Supply a Georeference Annotation or a file containing GCPs.'
export const mustContainTransformationTypeMessage =
  'No transformation type supplied.'

export type AnnotationInputOptions = {
  resourceId: string
  resourceType: string
  resourceWidth: number
  resourceHeight: number
  resourceMask: Ring
} & ProjectedGcpTransformerInputOptions &
  GcpProjectionInputOptions
export type GcpProjectionInputOptions = {
  gcpProjection: Projection
}

<<<<<<< HEAD
export function parseMap(options: { annotation?: string }): GeoreferencedMap {
  if (options.annotation) {
    const annotation = parseJsonFromFile(options.annotation)
    const mapOrMaps = parseAnnotationValidateMap(annotation)
=======
export type LaunchOptions = {
  localhost: boolean
  next: boolean
  dev: boolean
}

export function parseMap(annotation?: string): GeoreferencedMap {
  if (annotation) {
    const mapOrMaps = parseAnnotationValidateMap(parseJsonFromFile(annotation))
>>>>>>> 93ad49c9

    if (Array.isArray(mapOrMaps) && mapOrMaps.length > 1) {
      throw new Error(mustContainOneMapMessage)
    }
    const map = Array.isArray(mapOrMaps) ? mapOrMaps[0] : mapOrMaps
    return map
  }

  throw new Error('No Georeference Annotation supplied')
}

export function parseAnnotationsValidateMaps(
  jsonValues: unknown[],
  annotationInputs?: Partial<AnnotationInputOptions>
): GeoreferencedMap[] {
  const maps = jsonValues
    .map((jsonValue) => parseAnnotationValidateMap(jsonValue, annotationInputs))
    .flat()

  return maps
}

export function parseAnnotationValidateMap(
  jsonValue: unknown,
  annotationInputs?: Partial<AnnotationInputOptions>
): GeoreferencedMap[] | GeoreferencedMap {
  let mapOrMaps
  if (
    jsonValue &&
    typeof jsonValue === 'object' &&
    'type' in jsonValue &&
    (jsonValue.type === 'Annotation' || jsonValue.type === 'AnnotationPage')
  ) {
    mapOrMaps = parseAnnotation(jsonValue)
  } else {
    mapOrMaps = validateGeoreferencedMap(jsonValue)
  }
  mapOrMaps = mergeAnnotationInputsInMapOrMaps(mapOrMaps, annotationInputs)
  return mapOrMaps
}

export function mergeAnnotationInputsInMapOrMaps(
  mapOrMaps: GeoreferencedMap | GeoreferencedMap[],
  annotationInputs?: Partial<AnnotationInputOptions>
): GeoreferencedMap | GeoreferencedMap[] {
  if (Array.isArray(mapOrMaps)) {
    return mapOrMaps.map((map) =>
      mergeAnnotationInputsInMap(map, annotationInputs)
    )
  } else {
    return mergeAnnotationInputsInMap(mapOrMaps, annotationInputs)
  }
}

export function mergeAnnotationInputsInMap(
  map: GeoreferencedMap,
  annotationInputs?: Partial<AnnotationInputOptions>
): GeoreferencedMap {
  // Merge object-properties: resource, transformation, ...
  map.resource = mergeOptionsUnlessUndefined(map.resource, {
    id: annotationInputs?.resourceId,
    type: annotationInputs?.resourceType,
    width: annotationInputs?.resourceWidth,
    height: annotationInputs?.resourceHeight
  })

  const transformationTypeAndOrder = mergeOptionsUnlessUndefined(
    map.transformation ?? { type: undefined },
    transformationTypeToTypeAndOrder(annotationInputs?.transformationType)
  )
  if (transformationTypeAndOrder.type !== undefined) {
    map.transformation = transformationTypeAndOrder
  }

  // Merge other properties
  mergeOptionsUnlessUndefined(map, {
    resourceMask: annotationInputs?.resourceMask,
    gcps: annotationInputs?.gcps,
    resourceCrs:
      annotationInputs?.internalProjection ?? annotationInputs?.gcpProjection
  })
  return map
}

export function parseAnnotationInputOptions(
  options: Partial<{
    resourceId: string
    resourceType: string
    resourceWidth: number
    resourceHeight: number
    resourceMask: string
    annotation: string
    gcps: string
    gcpFileFormat: GcpFileFormat
    gcpResourceWidth: number
    gcpResourceHeight: number
    gcpResourceOrigin: GcpResourceOrigin
    gcpResourceYAxis: GcpResourceYAxis
    gcpProjectionDefinition: string
    transformationType: string
    polynomialOrder: number
    internalProjectionDefinition: string
    projectionDefinition: string
  }>
): Partial<AnnotationInputOptions> {
  const {
    resourceId,
    resourceType,
    resourceWidth,
    resourceHeight,
    resourceMask: resourceMaskString
  } = options
  // TODO: consider using parse functions from @allmaps/annotation
  // TODO: parse resourceId: remove trailing '/'
  // TODO: fix parsing SVG
  const svgGeometry = resourceMaskString
    ? stringToSvgGeometriesGenerator(resourceMaskString).next()
    : undefined
  let resourceMask
  if (svgGeometry && svgGeometry.value) {
    resourceMask = svgGeometryToGeometry(svgGeometry.value)
    if (!isRing(resourceMask)) {
      throw new Error('ResourceMask should be a ring')
    }
  }

  const {
    gcps,
    gcpProjection,
    transformationType,
    internalProjection,
    projection
  } = parseProjectedGcpTransformerInputOptions(options)

  return {
    resourceId,
    resourceType,
    resourceWidth,
    resourceHeight,
    resourceMask,
    transformationType,
    internalProjection,
    projection,
    gcps,
    gcpProjection
  }
}

export function parseProjectedGcpTransformerInputOptions(
  options: Partial<{
    annotation: string
    gcps: string
    gcpFileFormat: GcpFileFormat
    gcpResourceWidth: number
    gcpResourceHeight: number
    gcpResourceOrigin: GcpResourceOrigin
    gcpResourceYAxis: GcpResourceYAxis
    gcpProjectionDefinition: string
    transformationType: string
    polynomialOrder: number
    internalProjectionDefinition: string
    projectionDefinition: string
    resourceWidth: number
    resourceHeight: number
  }>
): Partial<ProjectedGcpTransformerInputOptions & GcpProjectionInputOptions> {
  let map: GeoreferencedMap | undefined

  try {
    map = parseMap(options.annotation)
  } catch (error) {
    if (error instanceof Error && error.message == mustContainOneMapMessage) {
      throw error
    }
    // If no map is found, try parsing GCPs and co from options instead of from map
  }

  return parseProjectedGcpTransformerInputOptionsAndMap(options, map)
}

export function parseProjectedGcpTransformerInputOptionsAndMap(
  options: Partial<{
    gcps: string
    gcpResourceWidth: number
    gcpResourceHeight: number
    gcpResourceOrigin: GcpResourceOrigin
    gcpResourceYAxis: GcpResourceYAxis
    gcpProjectionDefinition: string
    transformationType: string
    polynomialOrder: number
    internalProjectionDefinition: string
    projectionDefinition: string
    resourceWidth: number
    resourceHeight: number
  }>,
  map?: GeoreferencedMap
): Partial<ProjectedGcpTransformerInputOptions & GcpProjectionInputOptions> {
  const { gcps, gcpProjection } = parseGcpInputOptions(options, map)
  const { transformationType } = parseTransformationTypeInputOptions(
    options,
    map
  )
  const { internalProjection } = parseInternalProjectionInputOptions(
    options,
    map
  )
  const { projection } = parseProjectionInputOptions(options)

  return {
    gcps,
    gcpProjection,
    transformationType,
    internalProjection,
    projection
  }
}

export function parseGcpInputOptions(
  options: Partial<{
    gcps: string
    gcpResourceWidth: number
    gcpResourceHeight: number
    gcpResourceOrigin: GcpResourceOrigin
    gcpResourceYAxis: GcpResourceYAxis
    gcpProjectionDefinition: string
    resourceWidth: number
    resourceHeight: number
  }>,
  map?: GeoreferencedMap
): Partial<GcpsInputOptions & GcpProjectionInputOptions> {
  let gcps: Gcp[]
  const { gcpProjection } = parseGcpProjectionInputOptions(options)

  if (options.gcps) {
    try {
      // The GCP option was provided by another georeferenced map
      gcps = parseMap(options.gcps).gcps
      return { gcps, gcpProjection }
    } catch (e) {
      // The GCP option was provided by a file with GCPs
      const gcpString = readFromFile(options.gcps)
      gcps = parseGcps(gcpString, mergeOptions(options, { gcpProjection })).gcps
      return { gcps, gcpProjection }
    }
  } else if (map) {
    // Use the GCPs already from the already parsed annotation
    gcps = map.gcps
    return { gcps, gcpProjection }
  }
  return { gcpProjection }
}

export function parseCoordinates(coordinates: string): number[][] {
  const lines = coordinates.trim().split('\n')

  if (lines.length == 0) {
    throw new Error('No coordinates')
  }

  return parseGdalCoordinateLines(lines)
}

export function parseTransformationTypeInputOptions(
  options: {
    transformationType?: string
    polynomialOrder?: number
  },
  map?: GeoreferencedMap
): Partial<TransformationTypeInputOptions> {
  let transformationType: TransformationType
<<<<<<< HEAD
  if (
    options.transformationType === 'polynomial' &&
    (options.polynomialOrder === 1 || options.polynomialOrder === undefined)
  ) {
    transformationType = 'polynomial1'
  } else if (
    options.transformationType === 'polynomial' &&
    options.polynomialOrder === 2
  ) {
    transformationType = 'polynomial2'
  } else if (
    options.transformationType === 'polynomial' &&
    options.polynomialOrder === 3
  ) {
    transformationType = 'polynomial3'
  } else if (options.transformationType === 'thinPlateSpline') {
    transformationType = options.transformationType
  } else if (options.transformationType === 'linear') {
    transformationType = options.transformationType
  } else if (options.transformationType === 'helmert') {
    transformationType = options.transformationType
  } else if (options.transformationType === 'projective') {
    transformationType = options.transformationType
=======
  if (options.transformationType) {
    const transformationType = typeAndOrderToTransformationType({
      type: options.transformationType,
      options: { order: options.polynomialOrder }
    })
    return { transformationType }
>>>>>>> 93ad49c9
  } else if (map && map.transformation) {
    transformationType = map.transformation.type
    return { transformationType }
  }

  return {}
}

export function parseInternalProjectionInputOptions(
  options: Partial<{
    gcps?: string
    internalProjectionDefinition: string
  }>,
  map?: GeoreferencedMap
): Partial<InternalProjectionInputOptions> {
  const internalProjectionInputs: Partial<InternalProjectionInputOptions> = {}

  if (
    options &&
    typeof options === 'object' &&
    'internalProjectionDefinition' in options &&
    options.internalProjectionDefinition
  ) {
    internalProjectionInputs.internalProjection = {
      definition: options.internalProjectionDefinition
    } as Projection
  } else if (
    options &&
    typeof options === 'object' &&
    'gcps' in options &&
    options.gcps
  ) {
    const gcpString = readFromFile(options.gcps)
    internalProjectionInputs.internalProjection =
      parseGcpProjectionFromGcpString(gcpString)
  } else if (
    map &&
    map.resourceCrs &&
    typeof map.resourceCrs.definition === 'string'
  ) {
    internalProjectionInputs.internalProjection = map.resourceCrs as Projection
  }

  return internalProjectionInputs
}

export function parseProjectionInputOptions(
  options: Partial<{
    projectionDefinition: string
  }>
): Partial<ProjectionInputOptions> {
  const projectionInputs: Partial<ProjectionInputOptions> = {}

<<<<<<< HEAD
  try {
    map = parseMap(options)
  } catch (error) {
    if (error instanceof Error && error.message === mustContainOneMapMessage) {
      throw error
    }
    // If no map is found, try parsing GCPs from options instead of a map
=======
  if (
    options &&
    typeof options === 'object' &&
    'projectionDefinition' in options &&
    options.projectionDefinition
  ) {
    projectionInputs.projection = {
      definition: options.projectionDefinition
    } as Projection
>>>>>>> 93ad49c9
  }

  return projectionInputs
}

export function parseGcpProjectionInputOptions(
  options: Partial<{
    gcpProjectionDefinition: string
  }>
): Partial<{ gcpProjection: Projection }> {
  const gcpProjectionInputs: Partial<{ gcpProjection: Projection }> = {}

  if (
    options &&
    typeof options === 'object' &&
    'gcpProjectionDefinition' in options &&
    options.gcpProjectionDefinition
  ) {
    gcpProjectionInputs.gcpProjection = {
      definition: options.gcpProjectionDefinition
    } as Projection
  }

  return gcpProjectionInputs
}

export function parseProjectedGcpTransformOptions(options: {
  minOffsetRatio?: number
  minOffsetDistance?: number
  minLineDistance?: number
  maxDepth?: number
  geoIsGeographic?: boolean
}): Partial<ProjectedGcpTransformOptions> {
  const partialProjectedGcpTransformOptions: Partial<ProjectedGcpTransformOptions> =
    {}

  if (options && typeof options === 'object') {
    if ('maxDepth' in options && options.maxDepth) {
      partialProjectedGcpTransformOptions.maxDepth = Math.round(
        Number(options.maxDepth)
      )
    }

    if ('minOffsetRatio' in options && options.minOffsetRatio) {
      partialProjectedGcpTransformOptions.minOffsetRatio = Number(
        options.minOffsetRatio
      )
    }

    if ('minOffsetDistance' in options && options.minOffsetDistance) {
      partialProjectedGcpTransformOptions.minOffsetDistance = Number(
        options.minOffsetDistance
      )
    }

    if ('minLineDistance' in options && options.minLineDistance) {
      partialProjectedGcpTransformOptions.minLineDistance = Number(
        options.minLineDistance
      )
    }

    if ('geoIsGeographic' in options && options.geoIsGeographic) {
      partialProjectedGcpTransformOptions.geoIsGeographic =
        options.geoIsGeographic
    }
  }

  // Note: distortionMeasures and referenceScale not supported, since this would require output processing function
  // Note: Conversion options, i.e. isMultiGeometry, not supported

  return partialProjectedGcpTransformOptions
}

export function parseProjectedGcpTransformerOptions(options: {
  differentHandedness?: boolean
}): Partial<ProjectedGcpTransformerOptions> {
  const partialProjectedGcpTransformerOptions: Partial<ProjectedGcpTransformerOptions> =
    {}

  if (options && typeof options === 'object') {
    if ('noDifferentHandedness' in options && options.noDifferentHandedness) {
      partialProjectedGcpTransformerOptions.differentHandedness =
        !options.noDifferentHandedness
    }
  }

  // Note: Project functions postToGeo and preToResource not supported

  return partialProjectedGcpTransformerOptions
}

export function parseRcps(options: { rcps?: string }): Rcp[] {
  if (options.rcps) {
    const rcps = parseJsonFromFile(options.rcps)

    if (
      Array.isArray(rcps) &&
      rcps.every(
        (rcp) =>
          typeof rcp === 'object' &&
          'type' in rcp &&
          rcp.type === 'rcp' &&
          'id' in rcp &&
          typeof rcp.id === 'string' &&
          'mapId' in rcp &&
          typeof rcp.mapId === 'string' &&
          'resource' in rcp &&
          isPoint(rcp.resource)
      )
    ) {
      return rcps as Rcp[]
    } else {
      throw new Error('RCPs must be of the correct type')
    }
  }

  throw new Error('No RCPs supplied')
}

export function parseAttachInputs(
  options: Partial<{
    rcps: string
    transformationType: string
    averageOut: boolean
    useMapTransformationTypes: boolean
    clone: boolean
    evaluateAttachmentScps: boolean
    evaluateSingleScps: boolean
    evaluateGcps: boolean
    removeExistingGcps: boolean
  }>
): RcpsInput &
  Partial<TransformationTypeInputOptions> &
  Partial<AttachedTransformationOptions> {
  const rcps = parseRcps(options)
  const { transformationType } = parseTransformationTypeInputOptions(options)

  const partialAttachedTransformationOptions: RcpsInput &
    Partial<TransformationTypeInputOptions> &
    Partial<AttachedTransformationOptions> = {
    rcps,
    transformationType
  }

  if (options && typeof options === 'object') {
    if ('noAverageOut' in options && options.noAverageOut) {
      partialAttachedTransformationOptions.averageOut = !options.noAverageOut
    }
    if (
      'useMapTransformationTypes' in options &&
      options.useMapTransformationTypes
    ) {
      partialAttachedTransformationOptions.useMapTransformationTypes =
        options.useMapTransformationTypes
    }
    if ('noClone' in options && options.noClone) {
      partialAttachedTransformationOptions.clone = !options.noClone
    }
    if (
      'noEvaluateAttachmentScps' in options &&
      options.noEvaluateAttachmentScps
    ) {
      partialAttachedTransformationOptions.evaluateAttachmentScps =
        !options.noEvaluateAttachmentScps
    }
    if ('evaluateSingleScps' in options && options.evaluateSingleScps) {
      partialAttachedTransformationOptions.evaluateSingleScps =
        options.evaluateSingleScps
    }
    if ('evaluateGcps' in options && options.evaluateGcps) {
      partialAttachedTransformationOptions.evaluateGcps = options.evaluateGcps
    }
    if ('removeExistingGcps' in options && options.removeExistingGcps) {
      partialAttachedTransformationOptions.removeExistingGcps =
        options.removeExistingGcps
    }
  }

  return partialAttachedTransformationOptions
}

export function parseInverseOptions(options: {
  inverse?: boolean
}): Partial<InverseOptions> {
  const transformOptions: Partial<InverseOptions> = {}

  if ('inverse' in options && options.inverse) {
    transformOptions.inverse = options.inverse
  }

  return transformOptions
}

<<<<<<< HEAD
export function parseCoordinatesArrayArray(
  coordinatesString: string
): number[][] {
  // String from mutliline file where each line contains multiple coordinates separated by whitespace
  return coordinatesString
    .trim()
    .split('\n')
    .map((coordinatesLineString) =>
      coordinatesLineString
        .split(/\s+/)
        .map((coordinateString) => Number(coordinateString.trim()))
    )
=======
export function parseLaunchInputs(
  options: Partial<LaunchOptions>
): Partial<LaunchOptions> {
  const partialLaunchOptions: Partial<LaunchOptions> = {}

  if (options && typeof options === 'object') {
    if ('localhost' in options && options.localhost) {
      partialLaunchOptions.localhost = options.localhost
    }
    if ('next' in options && options.next) {
      partialLaunchOptions.next = options.next
    }
    if ('dev' in options && options.dev) {
      partialLaunchOptions.dev = options.dev
    }
  }

  return partialLaunchOptions
}

export function parseCommanderGcpFileFormatOption(
  string: string
): GcpFileFormat {
  if (supportedGcpFileFormats.includes(string)) {
    return string as GcpFileFormat
  } else {
    throw new Error(
      `Unsupported GCP file format. Supported formats are ${supportedGcpFileFormats.join(', ')}`
    )
  }
}

export function parseCommanderGcpResourceOrigin(
  string: string
): GcpResourceOrigin {
  if (supportedGcpResourceOrigin.includes(string)) {
    return string as GcpResourceOrigin
  } else {
    throw new Error(
      `Unsupported GCP resource origin. Supported formats are ${supportedGcpResourceOrigin.join(', ')}`
    )
  }
}

export function parseCommanderGcpResourceYAxis(
  string: string
): GcpResourceYAxis {
  if (supportedGcpResourceYAxis.includes(string)) {
    return string as GcpResourceYAxis
  } else {
    throw new Error(
      `Unsupported GCP resource y axis. Supported formats are ${supportedGcpResourceYAxis.join(', ')}`
    )
  }
>>>>>>> 93ad49c9
}<|MERGE_RESOLUTION|>--- conflicted
+++ resolved
@@ -67,22 +67,9 @@
   gcpProjection: Projection
 }
 
-<<<<<<< HEAD
-export function parseMap(options: { annotation?: string }): GeoreferencedMap {
-  if (options.annotation) {
-    const annotation = parseJsonFromFile(options.annotation)
-    const mapOrMaps = parseAnnotationValidateMap(annotation)
-=======
-export type LaunchOptions = {
-  localhost: boolean
-  next: boolean
-  dev: boolean
-}
-
 export function parseMap(annotation?: string): GeoreferencedMap {
   if (annotation) {
     const mapOrMaps = parseAnnotationValidateMap(parseJsonFromFile(annotation))
->>>>>>> 93ad49c9
 
     if (Array.isArray(mapOrMaps) && mapOrMaps.length > 1) {
       throw new Error(mustContainOneMapMessage)
@@ -353,38 +340,12 @@
   map?: GeoreferencedMap
 ): Partial<TransformationTypeInputOptions> {
   let transformationType: TransformationType
-<<<<<<< HEAD
-  if (
-    options.transformationType === 'polynomial' &&
-    (options.polynomialOrder === 1 || options.polynomialOrder === undefined)
-  ) {
-    transformationType = 'polynomial1'
-  } else if (
-    options.transformationType === 'polynomial' &&
-    options.polynomialOrder === 2
-  ) {
-    transformationType = 'polynomial2'
-  } else if (
-    options.transformationType === 'polynomial' &&
-    options.polynomialOrder === 3
-  ) {
-    transformationType = 'polynomial3'
-  } else if (options.transformationType === 'thinPlateSpline') {
-    transformationType = options.transformationType
-  } else if (options.transformationType === 'linear') {
-    transformationType = options.transformationType
-  } else if (options.transformationType === 'helmert') {
-    transformationType = options.transformationType
-  } else if (options.transformationType === 'projective') {
-    transformationType = options.transformationType
-=======
   if (options.transformationType) {
     const transformationType = typeAndOrderToTransformationType({
       type: options.transformationType,
       options: { order: options.polynomialOrder }
     })
     return { transformationType }
->>>>>>> 93ad49c9
   } else if (map && map.transformation) {
     transformationType = map.transformation.type
     return { transformationType }
@@ -438,15 +399,6 @@
 ): Partial<ProjectionInputOptions> {
   const projectionInputs: Partial<ProjectionInputOptions> = {}
 
-<<<<<<< HEAD
-  try {
-    map = parseMap(options)
-  } catch (error) {
-    if (error instanceof Error && error.message === mustContainOneMapMessage) {
-      throw error
-    }
-    // If no map is found, try parsing GCPs from options instead of a map
-=======
   if (
     options &&
     typeof options === 'object' &&
@@ -456,7 +408,6 @@
     projectionInputs.projection = {
       definition: options.projectionDefinition
     } as Projection
->>>>>>> 93ad49c9
   }
 
   return projectionInputs
@@ -650,40 +601,6 @@
   return transformOptions
 }
 
-<<<<<<< HEAD
-export function parseCoordinatesArrayArray(
-  coordinatesString: string
-): number[][] {
-  // String from mutliline file where each line contains multiple coordinates separated by whitespace
-  return coordinatesString
-    .trim()
-    .split('\n')
-    .map((coordinatesLineString) =>
-      coordinatesLineString
-        .split(/\s+/)
-        .map((coordinateString) => Number(coordinateString.trim()))
-    )
-=======
-export function parseLaunchInputs(
-  options: Partial<LaunchOptions>
-): Partial<LaunchOptions> {
-  const partialLaunchOptions: Partial<LaunchOptions> = {}
-
-  if (options && typeof options === 'object') {
-    if ('localhost' in options && options.localhost) {
-      partialLaunchOptions.localhost = options.localhost
-    }
-    if ('next' in options && options.next) {
-      partialLaunchOptions.next = options.next
-    }
-    if ('dev' in options && options.dev) {
-      partialLaunchOptions.dev = options.dev
-    }
-  }
-
-  return partialLaunchOptions
-}
-
 export function parseCommanderGcpFileFormatOption(
   string: string
 ): GcpFileFormat {
@@ -718,5 +635,4 @@
       `Unsupported GCP resource y axis. Supported formats are ${supportedGcpResourceYAxis.join(', ')}`
     )
   }
->>>>>>> 93ad49c9
 }