--- conflicted
+++ resolved
@@ -37,24 +37,13 @@
     "copy-readmes": "node ./scripts/copy-readmes.js"
   },
   "dependencies": {
-<<<<<<< HEAD
-    "@allmaps/id": "^1.0.0-beta.29",
-    "@allmaps/latest": "^1.0.0-beta.35",
-    "@allmaps/tailwind": "^1.0.0-beta.13",
-    "@allmaps/ui": "^1.0.0-beta.31",
     "@astrojs/check": "^0.9.3",
     "@astrojs/starlight": "^0.29.0",
     "@astrojs/starlight-tailwind": "^2.0.3",
     "@astrojs/svelte": "^5.7.0",
-=======
     "@allmaps/id": "^1.0.0-beta.30",
     "@allmaps/tailwind": "^1.0.0-beta.14",
     "@allmaps/ui": "^1.0.0-beta.32",
-    "@astrojs/check": "^0.4.1",
-    "@astrojs/starlight": "^0.17.4",
-    "@astrojs/starlight-tailwind": "^2.0.1",
-    "@astrojs/svelte": "^5.0.3",
->>>>>>> 8ef4df71
     "@astrojs/tailwind": "^5.1.0",
     "@tailwindcss/container-queries": "^0.1.1",
     "astro": "^4.16.12",
