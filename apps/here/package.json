{
  "name": "@allmaps/here",
  "version": "1.0.0-beta.6",
  "private": true,
  "author": {
    "name": "Bert Spaan",
    "email": "hello@bertspaan.nl",
    "url": "https://bertspaan.nl"
  },
  "repository": {
    "type": "git",
    "url": "https://github.com/allmaps/allmaps.git",
    "directory": "apps/here"
  },
  "license": "GPL-3.0-or-later",
  "type": "module",
  "scripts": {
    "dev": "vite dev",
    "build": "vite build",
    "lerna-build": "lerna run build --scope @allmaps/here --include-dependencies",
    "preview": "vite preview",
    "check": "svelte-kit sync && svelte-check --tsconfig ./tsconfig.json",
    "check:watch": "svelte-kit sync && svelte-check --tsconfig ./tsconfig.json --watch",
    "lint": "prettier --check src && eslint src --ext .ts,.svelte",
    "format": "prettier --write src",
    "types": "tsc --noEmit",
    "preversion": "npm run types && npm run lint"
  },
  "dependencies": {
    "@allmaps/annotation": "^1.0.0-beta.17",
<<<<<<< HEAD
    "@allmaps/stdlib": "^1.0.0-beta.14",
=======
    "@allmaps/stdlib": "^1.0.0-beta.13",
    "@allmaps/iiif-parser": "^1.0.0-beta.26",
>>>>>>> 417f15e4
    "@allmaps/tailwind": "^1.0.0-beta.8",
    "@allmaps/transform": "^1.0.0-beta.17",
    "@allmaps/types": "^1.0.0-beta.5",
    "@allmaps/ui": "^1.0.0-beta.19",
    "ol": "^8.1.0"
  },
  "devDependencies": {
    "@sveltejs/adapter-static": "^1.0.0",
    "@sveltejs/kit": "^1.5.0",
    "@typescript-eslint/eslint-plugin": "^5.45.0",
    "@typescript-eslint/parser": "^5.45.0",
    "eslint": "^8.35.0",
    "eslint-config-prettier": "^8.5.0",
    "eslint-plugin-svelte": "^2.28.0",
    "postcss": "^8.4.18",
    "prettier": "^2.8.0",
    "prettier-plugin-svelte": "^2.8.1",
    "svelte": "^3.55.0",
    "svelte-check": "^3.0.1",
    "tailwindcss": "^3.3.3",
    "tslib": "^2.4.1",
    "typescript": "^5.0.0",
    "vite": "^4.3.0"
  }
}<|MERGE_RESOLUTION|>--- conflicted
+++ resolved
@@ -28,12 +28,8 @@
   },
   "dependencies": {
     "@allmaps/annotation": "^1.0.0-beta.17",
-<<<<<<< HEAD
-    "@allmaps/stdlib": "^1.0.0-beta.14",
-=======
     "@allmaps/stdlib": "^1.0.0-beta.13",
     "@allmaps/iiif-parser": "^1.0.0-beta.26",
->>>>>>> 417f15e4
     "@allmaps/tailwind": "^1.0.0-beta.8",
     "@allmaps/transform": "^1.0.0-beta.17",
     "@allmaps/types": "^1.0.0-beta.5",
