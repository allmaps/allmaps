<script lang="ts">
  import { onMount } from 'svelte'
  import { page } from '$app/state'

  import Feature from 'ol/Feature.js'
  import OLMap from 'ol/Map.js'
  import OLPoint from 'ol/geom/Point.js'
  import LineString from 'ol/geom/LineString.js'
  import View from 'ol/View.js'
  import Icon from 'ol/style/Icon.js'
  import Style from 'ol/style/Style.js'
  import Stroke from 'ol/style/Stroke.js'
  import Fill from 'ol/style/Fill.js'
  import CircleStyle from 'ol/style/Circle.js'
  import VectorSource from 'ol/source/Vector.js'
  import IIIF from 'ol/source/IIIF.js'
  import IIIFInfo from 'ol/format/IIIFInfo.js'
  import TileLayer from 'ol/layer/Tile.js'
  import VectorLayer from 'ol/layer/Vector.js'

  import { red } from '@allmaps/tailwind'
  import { isGeojsonPoint } from '@allmaps/stdlib'

  import { getSensorsState } from '$lib/state/sensors.svelte.js'
  import { getCompassState } from '$lib/state/compass.svelte.js'
  import { getUiState } from '$lib/state/ui.svelte.js'
  import { getResourceTransformerState } from '$lib/state/resource-transformer.svelte.js'

<<<<<<< HEAD
  import type { ImageInformationResponse } from 'ol/format/IIIFInfo.js'
  import type { Options as FeatureIconOptions } from 'ol/style/Icon.js'
  import type TileGrid from 'ol/tilegrid/TileGrid.js'
  import type { MapBrowserEvent } from 'ol'
=======
  import { lonLatProjection, ProjectedGcpTransformer } from '@allmaps/project'
>>>>>>> 8e3ee464

  import type { Point } from '@allmaps/types'

  import type {
    MapWithImageInfo,
    GeojsonRoute,
    PopoverContents
  } from '$lib/shared/types.js'

  import MarkerPopover from '$lib/components/MarkerPopover.svelte'

  import HereIcon from '$lib/images/here.svg?raw'
  import HereOrientationIcon from '$lib/images/here-orientation.svg?raw'
  import Pin from '$lib/images/pin.svg?raw'
  import PinShadow from '$lib/images/pin-shadow.svg?raw'

  import 'ol/ol.css'

  const sensorsState = getSensorsState()
  const compassState = getCompassState()
  const uiState = getUiState()
  const resourceTransformerState = getResourceTransformerState()

<<<<<<< HEAD
  let mounted = $state(false)
  let currentMapId = $state<string>()
=======
  let projectedTransformer: ProjectedGcpTransformer
>>>>>>> 8e3ee464

  let showFrom = $derived(page.route.id === '/maps/[mapId]/postcard')

  type FeatureIconSvg = {
    svg: string
  }

  type Props = {
    mapWithImageInfo: MapWithImageInfo
    geojsonRoute?: GeojsonRoute
    from?: Point
  }

  let { mapWithImageInfo, geojsonRoute, from }: Props = $props()

  let ol = $state.raw<HTMLElement>()
  let olMap = $state.raw<OLMap>()

  let popoverContents = $state<PopoverContents>()

  let geojsonRouteLayer: VectorLayer
  let geojsonMarkersLayer: VectorLayer
  let positionLayer: VectorLayer

  let positionImageCoordinates = $derived.by<Point | undefined>(() => {
    if (resourceTransformerState.resourcePosition) {
      return [
        resourceTransformerState.resourcePosition[0],
        -resourceTransformerState.resourcePosition[1]
      ]
    }
  })

  let fromImageCoordinates = $derived.by<Point | undefined>(() => {
    if (from && resourceTransformerState.transformer) {
      const imageCoordinates =
        resourceTransformerState.transformer.transformToResource([
          from[1],
          from[0]
        ])
      return [imageCoordinates[0], -imageCoordinates[1]]
    }
  })

  const tileLayer = new TileLayer()
  const positionFeature = new Feature()
  const fromFeature = new Feature({})
  const geojsonRouteFeature = new Feature()

  geojsonRouteFeature.setStyle([
    new Style({
      stroke: new Stroke({
        color: 'white',
        width: 5
      })
    }),
    new Style({
      stroke: new Stroke({
        color: red,
        width: 3
      })
    })
  ])

  let dragging = $state(false)

  function setResourceRotation(rotationRad: number) {
    if (olMap) {
      olMap.getView().animate({
        rotation: rotationRad,
        duration: 100
      })
    }
  }

  function rotateFeatureStyleImage(
    feature: Feature,
    style: Style,
    rotationRad: number
  ) {
    const image = style?.getImage()
    image?.setRotation(rotationRad)
    feature.changed()
  }

  function setPinRotation(rotationRad: number) {
    if (positionFeature) {
      const styleLike = positionFeature.getStyle()

      // here-orientation.svg is pointing east.
      // Substract 90 degrees to rotate it to north.
      const pinRotationRad = rotationRad - Math.PI / 2

      if (Array.isArray(styleLike)) {
        styleLike.map((style) =>
          rotateFeatureStyleImage(positionFeature, style, pinRotationRad)
        )
      } else if (styleLike && 'getImage' in styleLike) {
        rotateFeatureStyleImage(positionFeature, styleLike, pinRotationRad)
      }
    }
  }

  function updatePositionFeature(imageCoordinates?: Point) {
    if (imageCoordinates) {
      showPositionFeature()

      positionFeature.setGeometry(new OLPoint(imageCoordinates))
    }
  }

  function updateFromFeature(imageCoordinates?: Point) {
    if (showFrom && imageCoordinates) {
      setFeatureImage(fromFeature, [
        {
          height: 20,
          displacement: [30, 0],
          svg: PinShadow
        },
        {
          width: 40,
          displacement: [0, 34],
          rotation: 0.2,
          svg: Pin
        }
      ])
      fromFeature.setGeometry(new OLPoint(imageCoordinates))
    } else {
      fromFeature.setStyle(undefined)
    }
  }

<<<<<<< HEAD
  function centerViewAroundPoint(view: View, tileGrid: TileGrid, point: Point) {
    view.setCenter([point[0], point[1]])
    view.setRotation(0)
    view.setZoom((tileGrid.getMinZoom() + tileGrid.getMaxZoom()) * 0.75)
=======
  // eslint-disable-next-line no-undef
  function updatePosition(geolocationPosition: GeolocationPosition) {
    if (geolocationPosition && projectedTransformer) {
      const geoPosition = geojsonGeometryToGeometry(
        geolocationPositionToGeojsonFeature(geolocationPosition).geometry
      )
      if (positionFeature) {
        const resourcePosition =
          projectedTransformer.transformToResource(geoPosition)
        positionFeature.setGeometry(new Point(flipY(resourcePosition)))
      }
    }
>>>>>>> 8e3ee464
  }

  function updateImage(mapWithImageInfo: MapWithImageInfo) {
    geojsonMarkersLayer.getSource()?.clear()

    if (!mounted || !olMap) {
      return
    }

    const imageInfo = mapWithImageInfo.imageInfo

<<<<<<< HEAD
    const options = new IIIFInfo(
      imageInfo as ImageInformationResponse
    ).getTileSourceOptions()
=======
    projectedTransformer = ProjectedGcpTransformer.fromGeoreferencedMap(
      georeferencedMap,
      {
        projection: lonLatProjection
      }
    )
>>>>>>> 8e3ee464

    if (!options) {
      return
    }

    options.zDirection = -1

    const iiifTileSource = new IIIF(options)
    tileLayer.setSource(iiifTileSource)

    const tileGrid = iiifTileSource.getTileGrid()

    if (tileGrid) {
      const view = new View({
        resolutions: tileGrid.getResolutions(),
        extent: tileGrid.getExtent(),
        constrainOnlyCenter: true
      })

      olMap.setView(view)

      if (fromImageCoordinates) {
        centerViewAroundPoint(view, tileGrid, fromImageCoordinates)
      } else if (
        resourceTransformerState.resourcePositionInsideResource &&
        positionImageCoordinates
      ) {
        centerViewAroundPoint(view, tileGrid, positionImageCoordinates)
      } else {
        view.fit(tileGrid.getExtent(), {
          padding: [10, 10, 10, 10]
        })
      }

      if (
        geojsonRoute &&
        geojsonRoute.route &&
        resourceTransformerState.transformer
      ) {
        const transformer = resourceTransformerState.transformer

        const projectedGeojsonRoute = transformer.transformToResource(
          geojsonRoute.route.coordinates
        )
        geojsonRouteFeature.setGeometry(
          new LineString(projectedGeojsonRoute.map((c) => [c[0], -c[1]]))
        )

        const geojsonMarkerFeatures = geojsonRoute.markers.map((marker) => {
          if (isGeojsonPoint(marker.geometry)) {
            const projectedPoint = transformer.transformToResource(
              marker.geometry.coordinates
            )

            let title: string | undefined
            let image: string | undefined
            let url: string | undefined
            let description: string | undefined

            if (marker.properties && typeof marker.properties === 'object') {
              if (
                'title' in marker.properties &&
                typeof marker.properties.title === 'string'
              ) {
                title = marker.properties.title
              }

              if (
                'image' in marker.properties &&
                typeof marker.properties.image === 'string'
              ) {
                image = marker.properties.image
              }

              if (
                'description' in marker.properties &&
                typeof marker.properties.description === 'string'
              ) {
                description = marker.properties.description
              }

              if (
                'url' in marker.properties &&
                typeof marker.properties.url === 'string'
              ) {
                url = marker.properties.url
              }
            }

            return new Feature({
              geometry: new OLPoint([projectedPoint[0], -projectedPoint[1]]),
              title,
              image,
              url,
              description
            })
          }
        })

        geojsonMarkersLayer.getSource()?.addFeatures(geojsonMarkerFeatures)
      }

      olMap.on('pointerdrag', () => {
        dragging = true
      })

      view.on('change:rotation', () => {
        if (dragging) {
          compassState.compassMode = 'custom'
          compassState.customRotation =
            view.getRotation() * (180 / Math.PI) +
            (compassState.selectedMapBearing || 0)
        }
      })
    }

    updatePositionFeature(positionImageCoordinates)
    updateFromFeature(fromImageCoordinates)

    currentMapId = mapWithImageInfo.map.id
  }

  function setPositionFeatureImage(svg: string) {
    setFeatureImage(positionFeature, [
      {
        rotateWithView: true,
        width: 40,
        height: 40,
        svg
      }
    ])
  }

  function setFeatureImage(
    feature: Feature,
    icons: (FeatureIconOptions & FeatureIconSvg)[]
  ) {
    feature.setStyle(
      icons.map(
        (icon) =>
          new Style({
            image: new Icon({
              ...icon,
              // Important! SVG's width, height and viewbox must be set!
              src: `data:image/svg+xml;utf8,${encodeURIComponent(icon.svg)}`
            })
          })
      )
    )
  }

  function closeMarkerDialog() {
    popoverContents = undefined
  }

  // function hidePositionFeature() {
  //   positionFeature.setStyle()
  // }

  function showPositionFeature() {
    if (sensorsState.hasOrientation) {
      setPositionFeatureImage(HereOrientationIcon)
    } else {
      setPositionFeatureImage(HereIcon)
    }
  }

  onMount(() => {
    showPositionFeature()

    // setFeatureImage(fromFeature, [
    //   {
    //     height: 20,
    //     displacement: [30, 0],
    //     svg: PinShadow
    //   },
    //   {
    //     width: 40,
    //     displacement: [0, 34],
    //     rotation: 0.2,
    //     svg: Pin
    //   }
    // ])

    geojsonRouteLayer = new VectorLayer({
      source: new VectorSource({
        features: [geojsonRouteFeature]
      })
    })

    geojsonMarkersLayer = new VectorLayer({
      source: new VectorSource({
        features: []
      }),
      style: [
        new Style({
          image: new CircleStyle({
            radius: 9,
            fill: new Fill({
              color: 'white'
            })
          })
        }),
        new Style({
          image: new CircleStyle({
            radius: 6,
            fill: new Fill({
              color: 'white'
            }),
            stroke: new Stroke({
              color: red,
              width: 4
            })
          })
        })
      ]
    })

    positionLayer = new VectorLayer({
      source: new VectorSource({
        features: [positionFeature, fromFeature]
      })
    })

    olMap = new OLMap({
      layers: [
        tileLayer,
        geojsonRouteLayer,
        geojsonMarkersLayer,
        positionLayer
      ],
      target: ol,
      controls: []
    })

    olMap.on('postrender', () => {
      if (olMap && fromImageCoordinates) {
        const fromScreenCoordinates =
          olMap.getPixelFromCoordinate(fromImageCoordinates)

        uiState.fromScreenCoordinates = [
          Math.round(fromScreenCoordinates[0]),
          Math.round(fromScreenCoordinates[1])
        ]
      }

      if (olMap && positionImageCoordinates) {
        const positionScreenCoordinates = olMap.getPixelFromCoordinate(
          positionImageCoordinates
        )

        // Somehow, positionScreenCoordinates is null sometimes, (maybe only
        // during the component is being unmounted?)
        if (positionScreenCoordinates) {
          uiState.positionScreenCoordinates = [
            Math.round(positionScreenCoordinates[0]),
            Math.round(positionScreenCoordinates[1])
          ]
        }
      }
    })

    olMap.on('click', (event: MapBrowserEvent) => {
      if (olMap) {
        const features = olMap.getFeaturesAtPixel(event.pixel, {
          layerFilter: (layer) => layer === geojsonMarkersLayer,
          hitTolerance: 10
        })

        const feature = features[0]

        if (feature) {
          popoverContents = {
            title: feature.get('title'),
            image: feature.get('image'),
            url: feature.get('url'),
            description: feature.get('description')
          }
        } else {
          closeMarkerDialog()
        }
      }
    })

    olMap.on('pointermove', (event: MapBrowserEvent) => {
      if (olMap) {
        const hit = olMap.hasFeatureAtPixel(event.pixel, {
          layerFilter: (layer) => layer === geojsonMarkersLayer,
          hitTolerance: 10
        })
        olMap.getTargetElement().style.cursor = hit ? 'pointer' : ''
      }
    })

    // Close the marker popover when the map is moved
    olMap.on('movestart', closeMarkerDialog)

    mounted = true
  })

  $effect(() => {
    updatePositionFeature(positionImageCoordinates)
  })

  $effect(() => {
    if (compassState.compassMode !== 'custom') {
      dragging = false
    }

    if (compassState.compassMode === 'image') {
      setResourceRotation(0)
    } else if (
      compassState.compassMode === 'north' &&
      compassState.selectedMapBearing !== undefined
    ) {
      setResourceRotation(-compassState.selectedMapBearing * (Math.PI / 180))
    } else if (
      compassState.compassMode === 'follow-orientation' &&
      sensorsState.orientationAlpha &&
      compassState.selectedMapBearing !== undefined
    ) {
      setResourceRotation(
        (sensorsState.orientationAlpha + compassState.selectedMapBearing + 45) *
          (Math.PI / 180)
      )

      setPinRotation(
        sensorsState.orientationAlpha * (Math.PI / 180)
        // (360 -
        //   (sensorsState.orientationAlpha +
        //     compassState.selectedMapBearing +
        //     45)) *
        //   (Math.PI / 180)
      )
    }
  })

  $effect(() => {
    if (olMap) {
      if (sensorsState.hasOrientation) {
        setPositionFeatureImage(HereOrientationIcon)
      } else {
        setPositionFeatureImage(HereIcon)
      }
    }
  })

  $effect(() => {
    updateFromFeature(fromImageCoordinates)
  })

  $effect(() => {
    if (
      sensorsState.orientationAlpha !== undefined &&
      compassState.compassMode !== 'follow-orientation' &&
      compassState.selectedMapBearing !== undefined
    ) {
      setPinRotation(
        (-sensorsState.orientationAlpha + compassState.selectedMapBearing) *
          (Math.PI / 180)
      )
    } else if (compassState.compassMode === 'follow-orientation') {
      // setPinRotation(
      //   (-sensorsState.orientationAlpha + compassState.selectedMapBearing) *
      //     (Math.PI / 180)
      // )
    }
  })

  $effect(() => {
    if (mounted) {
      if (mapWithImageInfo && currentMapId !== mapWithImageInfo.mapId) {
        updateImage(mapWithImageInfo)
      }
    }
  })
</script>

<div bind:this={ol} class="w-full h-full"></div>

<MarkerPopover {popoverContents} /><|MERGE_RESOLUTION|>--- conflicted
+++ resolved
@@ -20,20 +20,17 @@
 
   import { red } from '@allmaps/tailwind'
   import { isGeojsonPoint } from '@allmaps/stdlib'
+  import { lonLatProjection, ProjectedGcpTransformer } from '@allmaps/project'
 
   import { getSensorsState } from '$lib/state/sensors.svelte.js'
   import { getCompassState } from '$lib/state/compass.svelte.js'
   import { getUiState } from '$lib/state/ui.svelte.js'
   import { getResourceTransformerState } from '$lib/state/resource-transformer.svelte.js'
 
-<<<<<<< HEAD
   import type { ImageInformationResponse } from 'ol/format/IIIFInfo.js'
   import type { Options as FeatureIconOptions } from 'ol/style/Icon.js'
   import type TileGrid from 'ol/tilegrid/TileGrid.js'
   import type { MapBrowserEvent } from 'ol'
-=======
-  import { lonLatProjection, ProjectedGcpTransformer } from '@allmaps/project'
->>>>>>> 8e3ee464
 
   import type { Point } from '@allmaps/types'
 
@@ -57,12 +54,8 @@
   const uiState = getUiState()
   const resourceTransformerState = getResourceTransformerState()
 
-<<<<<<< HEAD
   let mounted = $state(false)
   let currentMapId = $state<string>()
-=======
-  let projectedTransformer: ProjectedGcpTransformer
->>>>>>> 8e3ee464
 
   let showFrom = $derived(page.route.id === '/maps/[mapId]/postcard')
 
@@ -106,6 +99,7 @@
       return [imageCoordinates[0], -imageCoordinates[1]]
     }
   })
+  let projectedTransformer: ProjectedGcpTransformer
 
   const tileLayer = new TileLayer()
   const positionFeature = new Feature()
@@ -195,25 +189,10 @@
     }
   }
 
-<<<<<<< HEAD
   function centerViewAroundPoint(view: View, tileGrid: TileGrid, point: Point) {
     view.setCenter([point[0], point[1]])
     view.setRotation(0)
     view.setZoom((tileGrid.getMinZoom() + tileGrid.getMaxZoom()) * 0.75)
-=======
-  // eslint-disable-next-line no-undef
-  function updatePosition(geolocationPosition: GeolocationPosition) {
-    if (geolocationPosition && projectedTransformer) {
-      const geoPosition = geojsonGeometryToGeometry(
-        geolocationPositionToGeojsonFeature(geolocationPosition).geometry
-      )
-      if (positionFeature) {
-        const resourcePosition =
-          projectedTransformer.transformToResource(geoPosition)
-        positionFeature.setGeometry(new Point(flipY(resourcePosition)))
-      }
-    }
->>>>>>> 8e3ee464
   }
 
   function updateImage(mapWithImageInfo: MapWithImageInfo) {
@@ -225,18 +204,16 @@
 
     const imageInfo = mapWithImageInfo.imageInfo
 
-<<<<<<< HEAD
     const options = new IIIFInfo(
       imageInfo as ImageInformationResponse
     ).getTileSourceOptions()
-=======
+
     projectedTransformer = ProjectedGcpTransformer.fromGeoreferencedMap(
-      georeferencedMap,
+      mapWithImageInfo.map,
       {
         projection: lonLatProjection
       }
     )
->>>>>>> 8e3ee464
 
     if (!options) {
       return
