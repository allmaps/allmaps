<<<<<<< HEAD
export function geolocationPositionToGeojsonFeature(
  geolocationPosition: GeolocationPosition
) {
  return {
    type: 'Feature' as const,
    geometry: {
      type: 'Point' as const,
      coordinates: [
        geolocationPosition.coords.longitude,
        geolocationPosition.coords.latitude
      ] as [number, number]
    },
=======
import { computeDistance } from '$lib/shared/distance.js'
import { coordinatesToGeoJsonPoint } from '$lib/shared/geojson.js'

export function positionToGeoJsonPoint(position: GeolocationPosition) {
  return coordinatesToGeoJsonPoint([
    position.coords.longitude,
    position.coords.latitude
  ])
}

export function positionToGeoJsonFeature(position: GeolocationPosition) {
  return {
    type: 'Feature' as const,
    geometry: positionToGeoJsonPoint(position),
>>>>>>> 2ad4e3a8
    properties: {
      accuracy: geolocationPosition.coords.accuracy,
      altitude: geolocationPosition.coords.altitude,
      altitudeAccuracy: geolocationPosition.coords.altitudeAccuracy,
      heading: geolocationPosition.coords.heading,
      speed: geolocationPosition.coords.speed,
      timestamp: geolocationPosition.timestamp
    }
  }
}

export function computePositionDistance(
  position1: GeolocationPosition,
  position2: GeolocationPosition
) {
  return computeDistance(
    positionToGeoJsonPoint(position1),
    positionToGeoJsonPoint(position2)
  )
}<|MERGE_RESOLUTION|>--- conflicted
+++ resolved
@@ -1,17 +1,3 @@
-<<<<<<< HEAD
-export function geolocationPositionToGeojsonFeature(
-  geolocationPosition: GeolocationPosition
-) {
-  return {
-    type: 'Feature' as const,
-    geometry: {
-      type: 'Point' as const,
-      coordinates: [
-        geolocationPosition.coords.longitude,
-        geolocationPosition.coords.latitude
-      ] as [number, number]
-    },
-=======
 import { computeDistance } from '$lib/shared/distance.js'
 import { coordinatesToGeoJsonPoint } from '$lib/shared/geojson.js'
 
@@ -26,14 +12,13 @@
   return {
     type: 'Feature' as const,
     geometry: positionToGeoJsonPoint(position),
->>>>>>> 2ad4e3a8
     properties: {
-      accuracy: geolocationPosition.coords.accuracy,
-      altitude: geolocationPosition.coords.altitude,
-      altitudeAccuracy: geolocationPosition.coords.altitudeAccuracy,
-      heading: geolocationPosition.coords.heading,
-      speed: geolocationPosition.coords.speed,
-      timestamp: geolocationPosition.timestamp
+      accuracy: position.coords.accuracy,
+      altitude: position.coords.altitude,
+      altitudeAccuracy: position.coords.altitudeAccuracy,
+      heading: position.coords.heading,
+      speed: position.coords.speed,
+      timestamp: position.timestamp
     }
   }
 }
