--- conflicted
+++ resolved
@@ -52,7 +52,6 @@
     "@tailwindcss/vite": "^4.1.16",
     "astro": "^5.6.1",
     "sharp": "^0.34.2",
-    "svelte": "^5.43.2",
     "tailwindcss": "^4.1.16",
     "typescript": "^5.9.3",
     "@turf/rewind": "^7.2.0",
@@ -63,18 +62,10 @@
     "maplibre-gl": "^5.6.1",
     "phosphor-svelte": "^3.0.1",
     "pmtiles": "^3.0.5",
-<<<<<<< HEAD
     "prettier": "^3.6.2",
     "prettier-plugin-svelte": "^3.4.0",
     "protomaps-themes-base": "2.0.0-alpha.5",
-    "svelte": "^5.34.3",
-    "tailwindcss": "^4.1.0",
-    "typescript": "^5.6.3"
-=======
-    "prettier": "^3.4.2",
-    "prettier-plugin-svelte": "^3.4.0",
-    "protomaps-themes-base": "2.0.0-alpha.5"
->>>>>>> 64fa1e66
+    "svelte": "^5.34.3"
   },
   "devDependencies": {
     "@allmaps/types": "workspace:^",
