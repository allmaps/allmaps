{
  "extends": "astro/tsconfigs/strict",
  "references": [
<<<<<<< HEAD
    { "path": "../../packages/tailwind" },
    { "path": "../../packages/annotation" },
    { "path": "../../packages/id" },
    { "path": "../../packages/maplibre" },
    { "path": "../../packages/stdlib" },
    { "path": "../../packages/transform" },
    { "path": "../../packages/types" }
  ]
=======
    { "path": "../../packages/project" },
    { "path": "../../packages/tailwind" },
    { "path": "../../packages/stdlib" }
  ],

>>>>>>> 469dcce2
}<|MERGE_RESOLUTION|>--- conflicted
+++ resolved
@@ -1,20 +1,13 @@
 {
   "extends": "astro/tsconfigs/strict",
   "references": [
-<<<<<<< HEAD
     { "path": "../../packages/tailwind" },
     { "path": "../../packages/annotation" },
     { "path": "../../packages/id" },
     { "path": "../../packages/maplibre" },
+    { "path": "../../packages/project" },
     { "path": "../../packages/stdlib" },
     { "path": "../../packages/transform" },
     { "path": "../../packages/types" }
   ]
-=======
-    { "path": "../../packages/project" },
-    { "path": "../../packages/tailwind" },
-    { "path": "../../packages/stdlib" }
-  ],
-
->>>>>>> 469dcce2
 }