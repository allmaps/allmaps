--- conflicted
+++ resolved
@@ -5,24 +5,6 @@
   x: number
   y: number
 }
-
-<<<<<<< HEAD
-// Keeping this here to note that the original version of Tile in this package didn't have imageSize as compared to @allmaps/types
-// export type Tile = {
-//   column: number
-//   row: number
-//   zoomLevel: TileZoomLevel
-// }
-=======
-export type Cache = {
-  put(request: Request | string, response: Response): Promise<undefined>
-  match(request: Request | string): Promise<Response | undefined>
-}
-
-export type Caches = {
-  default: Cache
-}
->>>>>>> 8ade99a9
 
 export type Tilejson = {
   tilejson: '3.0.0'
