{
  "name": "@allmaps/viewer",
  "version": "1.0.0-beta.47",
  "private": true,
  "author": {
    "name": "Bert Spaan",
    "email": "hello@bertspaan.nl",
    "url": "https://bertspaan.nl"
  },
  "repository": {
    "type": "git",
    "url": "https://github.com/allmaps/allmaps.git",
    "directory": "apps/viewer"
  },
  "license": "GPL-3.0-or-later",
  "type": "module",
  "scripts": {
    "dev": "vite dev",
    "build": "vite build",
    "lerna-build": "lerna run build --scope @allmaps/viewer --include-dependencies",
    "preview": "vite preview",
    "check": "svelte-kit sync && svelte-check --tsconfig ./tsconfig.json",
    "check:watch": "svelte-kit sync && svelte-check --tsconfig ./tsconfig.json --watch",
    "lint": "prettier --check src && eslint src --ext .ts,.svelte",
    "format": "prettier --write src",
    "types": "tsc --noEmit",
    "preversion": "npm run types && npm run lint"
  },
  "dependencies": {
    "@allmaps/annotation": "^1.0.0-beta.19",
    "@allmaps/id": "^1.0.0-beta.20",
    "@allmaps/iiif-parser": "^1.0.0-beta.27",
    "@allmaps/openlayers": "^1.0.0-beta.45",
    "@allmaps/render": "^1.0.0-beta.41",
    "@allmaps/stdlib": "^1.0.0-beta.16",
    "@allmaps/tailwind": "^1.0.0-beta.8",
<<<<<<< HEAD
    "@allmaps/transform": "^1.0.0-beta.19",
    "@allmaps/ui": "^1.0.0-beta.20",
=======
    "@allmaps/transform": "^1.0.0-beta.17",
    "@allmaps/ui": "^1.0.0-beta.19",
    "@allmaps/types": "^1.0.0-beta.5",
>>>>>>> 6218efd6
    "comlink": "^4.4.1",
    "flowbite": "^1.6.4",
    "ol": "^8.1.0",
    "svelte-floating-ui": "^1.5.2",
    "tinycolor2": "^1.6.0"
  },
  "devDependencies": {
    "@sveltejs/adapter-static": "^1.0.0",
    "@sveltejs/kit": "^1.5.0",
    "@types/openseadragon": "^3.0.4",
    "@types/tinycolor2": "^1.4.3",
    "@typescript-eslint/eslint-plugin": "^5.45.0",
    "@typescript-eslint/parser": "^5.45.0",
    "eslint": "^8.35.0",
    "eslint-config-prettier": "^8.5.0",
    "eslint-plugin-svelte": "^2.28.0",
    "postcss": "^8.4.18",
    "prettier": "^2.8.0",
    "prettier-plugin-svelte": "^2.8.1",
    "svelte": "^3.55.0",
    "svelte-check": "^3.0.1",
    "tailwindcss": "^3.3.3",
    "tslib": "^2.4.1",
    "typescript": "^5.0.0",
    "vite": "^4.3.0"
  }
}<|MERGE_RESOLUTION|>--- conflicted
+++ resolved
@@ -34,14 +34,9 @@
     "@allmaps/render": "^1.0.0-beta.41",
     "@allmaps/stdlib": "^1.0.0-beta.16",
     "@allmaps/tailwind": "^1.0.0-beta.8",
-<<<<<<< HEAD
     "@allmaps/transform": "^1.0.0-beta.19",
     "@allmaps/ui": "^1.0.0-beta.20",
-=======
-    "@allmaps/transform": "^1.0.0-beta.17",
-    "@allmaps/ui": "^1.0.0-beta.19",
-    "@allmaps/types": "^1.0.0-beta.5",
->>>>>>> 6218efd6
+    "@allmaps/types": "^1.0.0-beta.6",
     "comlink": "^4.4.1",
     "flowbite": "^1.6.4",
     "ol": "^8.1.0",
