--- conflicted
+++ resolved
@@ -14,11 +14,7 @@
 * A polygonal resource mask that defines the cartographic part of the image.
 * A list of ground control points (GCPs) that define the mapping between resource coordinates and geospatial coordinates.
 
-<<<<<<< HEAD
-Multiple maps can be defined in an **Annotation Page** (see [spec](https://iiif.io/api/presentation/3.0/#overview-annotationpage)).
-=======
 Multiple maps can be defined in an **Annotation Page** (see [spec](https://iiif.io/api/presentation/3.0/#2-resource-type-overview)).
->>>>>>> 93ad49c9
 
 Allmaps offers apps and packages for working with Georeference Annotations. [Allmaps Viewer](../../apps/viewer/) can [for example](https://viewer.allmaps.org/#data=data%3Atext%2Fx-url%2Chttps%3A%2F%2Fraw.githubusercontent.com%2Fallmaps%2Fannotation%2Fdevelop%2Fexamples%2Fannotation.example.json) warp IIIF maps in the browser, just by loading a Georeference Annotation.
 
@@ -58,12 +54,7 @@
 // Fetch an annotation
 const annotation = await fetch(annoationUrl).then((response) => response.json())
 
-<<<<<<< HEAD
-// Create a warpedMap from the annotation
-// Note: always returns an array
-=======
 // Create a georeferencedMap from the annotation
->>>>>>> 93ad49c9
 const georeferencedMaps = parseAnnotation(annotation)
 const georeferencedMap = georeferencedMaps[0]
 
