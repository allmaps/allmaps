import bearing from '@turf/bearing'

import { lonLatProjection, ProjectedGcpTransformer } from '@allmaps/project'
import { computeBbox } from '@allmaps/stdlib'

import type { GeoreferencedMap } from '@allmaps/annotation'

/**
 * Computes the bearing of a Georeferenced Map.
 *
 * @param map - Georeferenced Map
 * @returns The bearing of the map in degrees, measured from the north line
 */

export function computeGeoreferencedMapBearing(map: GeoreferencedMap) {
<<<<<<< HEAD
  let transformer: GcpTransformer

  if (map.gcps.length < 2) {
    // Not enough points for polynomial transformation
    throw new Error('Not enough GCPs to compute bearing')
  } else if (map.gcps.length === 2) {
    transformer = new GcpTransformer(map.gcps, 'helmert')
  } else {
    // Using polynomial transformation, not map transformation type, since faster and accurate enough
    transformer = new GcpTransformer(map.gcps, 'polynomial')
  }
=======
  // Using polynomial transformation, not map transformation type,
  // since faster when many gcps and accurate enough
  const projectedTransformer = ProjectedGcpTransformer.fromGeoreferencedMap(
    map,
    { transformationType: 'polynomial', projection: lonLatProjection }
  )
>>>>>>> 8e3ee464

  const bbox = computeBbox(map.resourceMask)

  const topLeft = projectedTransformer.transformToGeo([bbox[0], bbox[1]])
  const bottomLeft = projectedTransformer.transformToGeo([bbox[0], bbox[3]])

  return -bearing(bottomLeft, topLeft)
}<|MERGE_RESOLUTION|>--- conflicted
+++ resolved
@@ -13,26 +13,21 @@
  */
 
 export function computeGeoreferencedMapBearing(map: GeoreferencedMap) {
-<<<<<<< HEAD
-  let transformer: GcpTransformer
+  let projectedTransformer: ProjectedGcpTransformer
 
   if (map.gcps.length < 2) {
     // Not enough points for polynomial transformation
     throw new Error('Not enough GCPs to compute bearing')
   } else if (map.gcps.length === 2) {
-    transformer = new GcpTransformer(map.gcps, 'helmert')
+    projectedTransformer = new ProjectedGcpTransformer(map.gcps, 'helmert')
   } else {
-    // Using polynomial transformation, not map transformation type, since faster and accurate enough
-    transformer = new GcpTransformer(map.gcps, 'polynomial')
+    // Using polynomial transformation, not map transformation type,
+    // since faster when many gcps and accurate enough
+    projectedTransformer = ProjectedGcpTransformer.fromGeoreferencedMap(map, {
+      transformationType: 'polynomial',
+      projection: lonLatProjection
+    })
   }
-=======
-  // Using polynomial transformation, not map transformation type,
-  // since faster when many gcps and accurate enough
-  const projectedTransformer = ProjectedGcpTransformer.fromGeoreferencedMap(
-    map,
-    { transformationType: 'polynomial', projection: lonLatProjection }
-  )
->>>>>>> 8e3ee464
 
   const bbox = computeBbox(map.resourceMask)
 
