--- conflicted
+++ resolved
@@ -26,7 +26,6 @@
   "scripts": {
     "dev": "vite dev",
     "build": "vite build && npm run prepack",
-    "watch": "svelte-package --watch",
     "preview": "vite preview",
     "prepare": "svelte-kit sync || echo ''",
     "prepack": "svelte-kit sync && svelte-package && publint",
@@ -49,21 +48,8 @@
   "exports": {
     ".": {
       "types": "./dist/index.d.ts",
-      "svelte": "./dist/index.js",
-      "default": "./dist/index.js"
+      "svelte": "./dist/index.js"
     }
-  },
-  "keywords": [
-    "svelte"
-  ],
-  "dependencies": {
-    "@allmaps/stdlib": "workspace:^",
-    "@allmaps/types": "workspace:^",
-    "bits-ui": "^2.8.10",
-    "flatbush": "^4.4.0",
-    "fuse.js": "^7.1.0",
-    "lodash-es": "^4.17.21",
-    "phosphor-svelte": "^2.0.1"
   },
   "peerDependencies": {
     "svelte": "^5.0.0"
@@ -88,14 +74,9 @@
     "@sveltejs/package": "^2.0.0",
     "@sveltejs/vite-plugin-svelte": "^5.0.0",
     "@tailwindcss/vite": "^4.0.0",
-<<<<<<< HEAD
     "@types/lodash-es": "^4.17.6",
     "bits-ui": "^2.8.11",
     "clsx": "^2.1.1",
-=======
-    "@types/flatbush": "^4.2.2",
-    "@types/lodash-es": "^4.17.12",
->>>>>>> 601638e2
     "eslint": "^9.18.0",
     "eslint-config-prettier": "^10.0.1",
     "eslint-plugin-svelte": "^3.0.0",
@@ -106,10 +87,9 @@
     "publint": "^0.3.2",
     "svelte": "^5.0.0",
     "svelte-check": "^4.0.0",
-<<<<<<< HEAD
     "tailwind-merge": "^3.3.1",
     "tailwind-variants": "^1.0.0",
-    "tailwindcss": "^4.0.0",
+    "tailwindcss": "^4.1.0",
     "tw-animate-css": "^1.3.5",
     "typescript": "^5.0.0",
     "typescript-eslint": "^8.20.0",
@@ -132,11 +112,5 @@
     "phosphor-svelte": "^2.0.1",
     "pmtiles": "^3.0.6",
     "runed": "^0.31.0"
-=======
-    "tailwindcss": "^4.1.0",
-    "typescript": "^5.0.0",
-    "typescript-eslint": "^8.20.0",
-    "vite": "^6.2.6"
->>>>>>> 601638e2
   }
 }