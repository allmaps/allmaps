--- conflicted
+++ resolved
@@ -4,20 +4,13 @@
 export * from './classes/canvas.js'
 export * from './classes/image.js'
 
-<<<<<<< HEAD
+export type { Region, Size, ImageRequest, TileZoomLevel } from '@allmaps/types'
 export type {
   Tileset,
-  Region,
-  Size,
-  ImageRequest,
   MajorVersion,
-  TileZoomLevel,
   ProfileProperties,
   LanguageString
 } from './lib/types.js'
-=======
-export type { Tileset, MajorVersion, ProfileProperties } from './lib/types.js'
->>>>>>> 6218efd6
 
 /**
  * IIIF API version
