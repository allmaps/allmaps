# @allmaps/leaflet

Allmaps plugin for [Leaflet](https://leafletjs.com/). This plugin allows displaying georeferenced [IIIF images](https://iiif.io/) on a Leaflet map. The plugin works by loading [Georeference Annotations](https://iiif.io/api/georef/extension/georef/) and uses WebGL to transform images from a IIIF image server to overlay them on their correct geographical position. See [allmaps.org](https://allmaps.org) for more information.

_The development of the Allmaps plugin for Leaflet was funded by [CLARIAH-VL](https://clariahvl.hypotheses.org/)._

<!-- TODO: replace with relative URL, but make sure this does not break docs.allmaps.org -->

<!-- Or put these images on static.allmaps.org -->

[![Example of the Allmaps plugin for Leaflet](https://raw.githubusercontent.com/allmaps/allmaps/main/packages/leaflet/example.jpg)](https://observablehq.com/@allmaps/leaflet-plugin)

Examples:

- [Observable notebook](https://observablehq.com/@allmaps/leaflet-plugin)

## How it works

This plugin exports the class `WarpedMapLayer` that extends [`L.Layer`](https://leafletjs.com/reference.html#layer). You can add one or multiple Georeference Annotations (or AnnotationPages that contain multiple Georeference Annotations) to a WarpedMapLayer, and add the WarpedMapLayer to your Leaflet map. This will render all georeferenced maps defined by the Georeference Annotations.

To understand what happens under the hood for each georeferenced map, see the [@allmaps/render](../render/README.md) package.

## Installation

This package works in browsers and in Node.js as an ESM or an UMD module.

Install with pnpm:

```sh
npm install @allmaps/leaflet
```

You can optionally build this package locally by running:

```sh
pnpm run build
```

## Usage

Built for Leaflet 1.9, but should work with earlier versions as well.

### Loading a Georeference Annotation

Creating a `WarpedMapLayer` and adding it to a map looks like this:

```js
import { WarpedMapLayer } from '@allmaps/leaflet'

const map = L.map('map', {
  center: [51.0518, 3.7278],
  zoom: 14,
  // Zoom animations for more than one zoom level are
  // currently not supported by the Allmaps plugin for Leaflet
  zoomAnimationThreshold: 1
})
L.tileLayer('https://tile.openstreetmap.org/{z}/{x}/{y}.png', {
  attribution:
    '&copy; <a href="https://www.openstreetmap.org/copyright">OpenStreetMap</a> contributors'
}).addTo(map)

const annotationUrl =
  'https://annotations.allmaps.org/manifests/8f9faeba73d67031'
const warpedMapLayer = new WarpedMapLayer(annotationUrl).addTo(map)
```

When adding this WarpedMapLayer to the Leaflet map, the georeferenced map specified in the Georeference Annotation will be rendered on the Leaflet map.

Specifying a the URL Georeference Annotation when creating a WarpedMapLayer (as is done above) is optional. A Georeference Annotation can also be added at a later stage using the `addGeoreferenceAnnotation` and `addGeoreferenceAnnotationByUrl` functions:

```js
fetch(annotationUrl)
  .then((response) => response.json())
  .then((annotation) => warpedMapLayer.addGeoreferenceAnnotation(annotation))
```

Or:

```js
await warpedMapLayer.addGeoreferenceAnnotationByUrl(annotationUrl)
```

### Events

The following events are emitted to inform you of the state of the WarpedMapLayer.

| Description                                                   | Type                      | Data                               |
| ------------------------------------------------------------- | ------------------------- | ---------------------------------- |
| A warped map has been added to the warped map list            | `warpedmapadded`          | `mapId: string`                    |
| A warped map has been removed from the warped map list        | `warpedmapremoved`        | `mapId: string`                    |
| A warped map enters the viewport                              | `warpedmapenter`          | `mapId: string`                    |
| A warped map leaves the viewport                              | `warpedmapleave`          | `mapId: string`                    |
| The visibility of some warped maps has changed                | `visibilitychanged`       | `mapIds: string[]`                 |
| The cache loaded a first tile of a map                        | `firstmaptileloaded`      | `{mapId: string, tileUrl: string}` |
| All tiles requested for the current viewport have been loaded | `allrequestedtilesloaded` |                                    |

You can listen to them in the typical Leaflet way. Here's an example:

```js
map.on('warpedmapadded', (event) => {
  console.log(event.mapId, WarpedMapLayer.getBounds())
})
```

Some of the functions specified in the API only make sense once a warped map is loaded into the `WarpedMapLayer`. You can use such listeners to make sure function are run e.g. only after a warped map has been added.

### What is a _map_?

A Leaflet map is an instance of the Leaflet [`Map`](https://leafletjs.com/reference.html#map) class, the central class of the Leaflet API, used to create a map on a page and manipulate it.

In Allmaps there are multiple classes describing maps, one for each phase a map takes through the Allmaps rendering pipeline:

- When a Georeference Annotation is parsed, an instance of the `GeoreferencedMap` class is created from it.
- When this map is loaded into an application for rendering, an instance of the `WarpedMap` class is created from it.
- Inside the WebGL2 rendering package, the `WebGL2WarpedMap` class is used to render the map.

All these map phases originate from the same Georeference Annotation have the same unique `mapId` property. This string value is used thoughout Allmaps (and in the API below) to identify a map. It is returned after adding a georeference annotation to a WarpedMapLayer, so you can use it later to call functions on a specific map.

## License

MIT

## API

### `LeafletWarpedMapLayerOptions`

###### Type

```ts
SpecificWarpedMapListOptions &
  Partial<WebGL2WarpedMapOptions> & {
    opacity: number
    interactive: boolean
    className: string
    pane: string
    zIndex?: number
    imageInformations?: ImageInfoByMapId
  }
```

### `new WarpedMapEvent(type, data)`

###### Parameters

- `type` (`WarpedMapEventType`)
- `data?` (`unknown`)

###### Returns

`WarpedMapEvent`.

###### Extends

- `Event`

### `WarpedMapEvent#data?`

###### Type

```ts
unknown
```

### `new WarpedMapLayer(annotationOrAnnotationUrl, options)`

Creates a WarpedMapLayer

###### Parameters

- `annotationOrAnnotationUrl` (`unknown`)
  - Georeference Annotation or URL of a Georeference Annotation
- `options?` (`Partial<LeafletWarpedMapLayerOptions> | undefined`)
  - Options for the layer

###### Returns

`WarpedMapLayer`.

### `WarpedMapLayer#_addEventListeners()`

###### Parameters

There are no parameters.

###### Returns

`void`.

### `WarpedMapLayer#_animateZoom(e)`

###### Parameters

- `e` (`L.ZoomAnimEvent`)

###### Returns

`void`.

### `WarpedMapLayer#_annotationOrAnnotationUrl`

###### Type

```ts
unknown
```

### `WarpedMapLayer#_contextLost(event)`

###### Parameters

- `event` (`Event`)

###### Returns

`void`.

### `WarpedMapLayer#_contextRestored(event)`

###### Parameters

- `event` (`Event`)

###### Returns

`void`.

### `WarpedMapLayer#_initGl()`

###### Parameters

There are no parameters.

###### Returns

`void`.

### `WarpedMapLayer#_passWarpedMapEvent(event)`

###### Parameters

- `event` (`Event`)

###### Returns

`void`.

### `WarpedMapLayer#_removeEventListeners()`

###### Parameters

There are no parameters.

###### Returns

`void`.

### `WarpedMapLayer#_resized(entries)`

###### Parameters

- `entries` (`Array<ResizeObserverEntry>`)

###### Returns

`void`.

### `WarpedMapLayer#_unload()`

###### Parameters

There are no parameters.

###### Returns

`void`.

### `WarpedMapLayer#_update()`

###### Parameters

There are no parameters.

###### Returns

`HTMLDivElement | undefined`.

### `WarpedMapLayer#_updateZIndex()`

###### Parameters

There are no parameters.

###### Returns

`void`.

### `WarpedMapLayer#addGeoreferenceAnnotation(annotation)`

Adds a [Georeference Annotation](https://iiif.io/api/extension/georef/).

###### Parameters

- `annotation` (`unknown`)
  - Georeference Annotation

###### Returns

`Promise<Array<string | Error>>`.

- the map IDs of the maps that were added, or an error per map

### `WarpedMapLayer#addGeoreferenceAnnotationByUrl(annotationUrl)`

Adds a [Georeference Annotation](https://iiif.io/api/extension/georef/) by URL.

###### Parameters

- `annotationUrl` (`string`)
  - Georeference Annotation

###### Returns

The map IDs of the maps that were added, or an error per map (`Promise<Array<string | Error>>`).

### `WarpedMapLayer#addGeoreferencedMap(georeferencedMap)`

Adds a Georeferenced map.

###### Parameters

- `georeferencedMap` (`unknown`)
  - Georeferenced map

###### Returns

The map ID of the map that was added, or an error (`Promise<string | Error>`).

### `WarpedMapLayer#bringMapsForward(mapIds)`

Bring maps forward

###### Parameters

- `mapIds` (`Iterable<string>`)
  - IDs of the maps

###### Returns

`void`.

### `WarpedMapLayer#bringMapsToFront(mapIds)`

Bring maps to front

###### Parameters

- `mapIds` (`Iterable<string>`)
  - IDs of the maps

###### Returns

`void`.

### `WarpedMapLayer#bringToBack()`

Brings the layer to the back of other overlays (in the same map pane).

###### Parameters

There are no parameters.

###### Returns

`this`.

### `WarpedMapLayer#bringToFront()`

Brings the layer in front of other overlays (in the same map pane).

###### Parameters

There are no parameters.

###### Returns

`this`.

### `WarpedMapLayer#canvas`

###### Type

```ts
HTMLCanvasElement | undefined
```

### `WarpedMapLayer#clear()`

Removes all warped maps from the layer

###### Parameters

There are no parameters.

###### Returns

`this`.

### `WarpedMapLayer#container`

###### Type

```ts
HTMLDivElement | undefined
```

### `WarpedMapLayer#getBounds()`

Returns the bounds of all visible maps (inside or outside of the Viewport), in latitude/longitude coordinates.

###### Parameters

There are no parameters.

###### Returns

`Array<Array<number>> | undefined`.

- L.LatLngBounds in array form of all visible maps

### `WarpedMapLayer#getCanvas()`

Gets the HTML canvas element of the layer

###### Parameters

There are no parameters.

###### Returns

HTML Canvas Element (`HTMLCanvasElement | undefined`).

### `WarpedMapLayer#getContainer()`

Gets the HTML container element of the layer

###### Parameters

There are no parameters.

###### Returns

HTML Div Element (`HTMLDivElement | undefined`).

### `WarpedMapLayer#getMapOpacity(mapId)`

Gets the opacity of a single map

###### Parameters

- `mapId` (`string`)
  - ID of the map

###### Returns

opacity of the map (`number | undefined`).

### `WarpedMapLayer#getMapZIndex(mapId)`

Returns the z-index of a single map

###### Parameters

- `mapId` (`string`)
  - ID of the map

###### Returns

`number | undefined`.

- z-index of the map

### `WarpedMapLayer#getOpacity()`

Gets the opacity of the layer

###### Parameters

There are no parameters.

###### Returns

Layer opacity (`number`).

### `WarpedMapLayer#getPaneName()`

Gets the pane name the layer is attached to. Defaults to 'tilePane'

###### Parameters

There are no parameters.

###### Returns

Pane name (`string`).

### `WarpedMapLayer#getWarpedMap(mapId)`

Returns a single map's warped map

###### Parameters

- `mapId` (`string`)
  - ID of the map

###### Returns

the warped map (`WebGL2WarpedMap | undefined`).

### `WarpedMapLayer#getWarpedMapList()`

Returns the WarpedMapList object that contains a list of the warped maps of all loaded maps

###### Parameters

There are no parameters.

###### Returns

`WarpedMapList<WebGL2WarpedMap>`.

### `WarpedMapLayer#getZIndex()`

Gets the z-index of the layer.

###### Parameters

There are no parameters.

###### Returns

`number | undefined`.

### `WarpedMapLayer#gl`

###### Type

```ts
;WebGL2RenderingContext | null | undefined
```

### `WarpedMapLayer#hideMap(mapId)`

Make a single map invisible

###### Parameters

- `mapId` (`string`)
  - ID of the map

###### Returns

`void`.

### `WarpedMapLayer#hideMaps(mapIds)`

Make multiple maps invisible

###### Parameters

- `mapIds` (`Iterable<string>`)
  - IDs of the maps

###### Returns

`void`.

### `WarpedMapLayer#initialize(annotationOrAnnotationUrl, options)`

###### Parameters

- `annotationOrAnnotationUrl` (`unknown`)
- `options?` (`Partial<LeafletWarpedMapLayerOptions> | undefined`)

###### Returns

`void`.

### `WarpedMapLayer#isMapVisible(mapId)`

Returns the visibility of a single map

###### Parameters

- `mapId` (`string`)

###### Returns

`boolean | undefined`.

- whether the map is visible

### `WarpedMapLayer#onAdd(map)`

Contains all code code that creates DOM elements for the layer and adds them to map panes where they belong.

###### Parameters

- `map` (`L.Map`)

###### Returns

`this`.

### `WarpedMapLayer#onRemove(map)`

Contains all cleanup code that removes the layer's elements from the DOM.

###### Parameters

- `map` (`L.Map`)

###### Returns

`this`.

### `WarpedMapLayer#options`

###### Fields

- `className` (`string`)
- `interactive` (`false`)
- `opacity` (`number`)
- `pane` (`string`)
- `zIndex` (`number`)

### `WarpedMapLayer#removeGeoreferenceAnnotation(annotation)`

Removes a [Georeference Annotation](https://iiif.io/api/extension/georef/).

###### Parameters

- `annotation` (`unknown`)
  - Georeference Annotation

###### Returns

`Promise<Array<string | Error>>`.

- the map IDs of the maps that were removed, or an error per map

### `WarpedMapLayer#removeGeoreferenceAnnotationByUrl(annotationUrl)`

Removes a [Georeference Annotation](https://iiif.io/api/extension/georef/) by URL.

###### Parameters

- `annotationUrl` (`string`)
  - Georeference Annotation

###### Returns

The map IDs of the maps that were removed, or an error per map (`Promise<Array<string | Error>>`).

### `WarpedMapLayer#removeGeoreferencedMap(georeferencedMap)`

Removes a Georeferenced map.

###### Parameters

- `georeferencedMap` (`unknown`)
  - Georeferenced map

###### Returns

The map ID of the map that was removed, or an error (`Promise<string | Error>`).

### `WarpedMapLayer#renderer`

###### Type

```ts
WebGL2Renderer | undefined
```

### `WarpedMapLayer#resetColorize()`

Resets the colorization for all maps

###### Parameters

There are no parameters.

###### Returns

`this`.

### `WarpedMapLayer#resetMapColorize(mapId)`

Resets the colorization of a single map

###### Parameters

- `mapId` (`string`)
  - ID of the map

###### Returns

`this`.

### `WarpedMapLayer#resetMapOpacity(mapId)`

Resets the opacity of a single map to 1

###### Parameters

- `mapId` (`string`)
  - ID of the map

###### Returns

`this`.

### `WarpedMapLayer#resetMapRemoveColor(mapId)`

Resets the color removal for a single map

###### Parameters

- `mapId` (`string`)
  - ID of the map

###### Returns

`this`.

### `WarpedMapLayer#resetMapSaturation(mapId)`

Resets the saturation of a single map to the original colors

###### Parameters

- `mapId` (`string`)
  - ID of the map

###### Returns

`this`.

### `WarpedMapLayer#resetOpacity()`

Resets the opacity of the layer to fully opaque

###### Parameters

There are no parameters.

###### Returns

`this`.

### `WarpedMapLayer#resetRemoveColor()`

Resets the color removal for all maps

###### Parameters

There are no parameters.

###### Returns

`this`.

### `WarpedMapLayer#resetSaturation()`

Resets the saturation of a single map to the original colors

###### Parameters

There are no parameters.

###### Returns

`this`.

### `WarpedMapLayer#resizeObserver`

###### Type

```ts
ResizeObserver | undefined
```

### `WarpedMapLayer#sendMapsBackward(mapIds)`

Send maps backward

###### Parameters

- `mapIds` (`Iterable<string>`)
  - IDs of the maps

###### Returns

`void`.

### `WarpedMapLayer#sendMapsToBack(mapIds)`

Send maps to back

###### Parameters

- `mapIds` (`Array<string>`)
  - IDs of the maps

###### Returns

`void`.

### `WarpedMapLayer#setColorize(hexColor)`

Sets the colorization for all maps

###### Parameters

- `hexColor` (`string`)
  - desired hex color

###### Returns

`this`.

### `WarpedMapLayer#setImageInformations(imageInformations)`

Sets the object that caches image information

###### Parameters

- `imageInformations` (`Map<string, unknown>`)
  - Object that caches image information

###### Returns

`void`.

### `WarpedMapLayer#setMapColorize(mapId, hexColor)`

Sets the colorization for a single map

###### Parameters

- `mapId` (`string`)
  - ID of the map
- `hexColor` (`string`)
  - desired hex color

###### Returns

`this`.

### `WarpedMapLayer#setMapOpacity(mapId, opacity)`

Sets the opacity of a single map

###### Parameters

- `mapId` (`string`)
  - ID of the map
- `opacity` (`number`)
  - opacity between 0 and 1, where 0 is fully transparent and 1 is fully opaque

###### Returns

`this`.

### `WarpedMapLayer#setMapRemoveColor(mapId, options)`

Removes a color from a single map

###### Parameters

- `mapId` (`string`)
  - ID of the map
- `options` (`{
  hexColor?: string | undefined
  threshold?: number | undefined
  hardness?: number | undefined
}`)
  - remove color options

###### Returns

`this`.

### `WarpedMapLayer#setMapResourceMask(mapId, resourceMask)`

Sets the resource mask of a single map

###### Parameters

- `mapId` (`string`)
  - ID of the map
- `resourceMask` (`Array<Point>`)
  - new resource mask

###### Returns

`void`.

### `WarpedMapLayer#setMapSaturation(mapId, saturation)`

Sets the saturation of a single map

###### Parameters

- `mapId` (`string`)
  - ID of the map
- `saturation` (`number`)
  - saturation between 0 and 1, where 0 is grayscale and 1 are the original colors

###### Returns

`this`.

### `WarpedMapLayer#setMapsDistortionMeasure(mapIds, distortionMeasure)`

Sets the distortion measure of multiple maps

###### Parameters

- `mapIds` (`Iterable<string>`)
  - IDs of the maps
- `distortionMeasure?` (`DistortionMeasure | undefined`)
  - new transformation type

###### Returns

`void`.

### `WarpedMapLayer#setMapsTransformationType(mapIds, transformation)`

Sets the transformation type of multiple maps

###### Parameters

<<<<<<< HEAD
* `mapIds` (`Iterable<string>`)
  * IDs of the maps
* `transformation` (`  | 'straight'
    | 'helmert'
    | 'polynomial'
    | 'polynomial1'
    | 'polynomial2'
    | 'polynomial3'
    | 'thinPlateSpline'
    | 'projective'
    | 'linear'`)
  * new transformation type
=======
- `mapIds` (`Iterable<string>`)
  - IDs of the maps
- `transformation` (`  | 'straight'
  | 'helmert'
  | 'polynomial'
  | 'polynomial1'
  | 'polynomial2'
  | 'polynomial3'
  | 'thinPlateSpline'
  | 'projective'
  | 'linear'`)
  - new transformation type
>>>>>>> 9bbb492f

###### Returns

`void`.

### `WarpedMapLayer#setOpacity(opacity)`

Sets the opacity of the layer

###### Parameters

- `opacity` (`number`)
  - Layer opacity

###### Returns

`this`.

### `WarpedMapLayer#setOptions(options)`

Sets the options

###### Parameters

- `options?` (`Partial<LeafletWarpedMapLayerOptions> | undefined`)
  - Options

###### Returns

`void`.

### `WarpedMapLayer#setRemoveColor(options)`

Removes a color from all maps

###### Parameters

- `options` (`{
  hexColor?: string | undefined
  threshold?: number | undefined
  hardness?: number | undefined
}`)
  - remove color options

###### Returns

`this`.

### `WarpedMapLayer#setSaturation(saturation)`

Sets the saturation of a single map

###### Parameters

- `saturation` (`number`)
  - saturation between 0 and 1, where 0 is grayscale and 1 are the original colors

###### Returns

`this`.

### `WarpedMapLayer#setZIndex(value)`

Changes the z-index of the layer.

###### Parameters

- `value` (`number`)
  - z-index

###### Returns

`this`.

### `WarpedMapLayer#showMap(mapId)`

Make a single map visible

###### Parameters

- `mapId` (`string`)
  - ID of the map

###### Returns

`void`.

### `WarpedMapLayer#showMaps(mapIds)`

Make multiple maps visible

###### Parameters

- `mapIds` (`Iterable<string>`)
  - IDs of the maps

###### Returns

`void`.<|MERGE_RESOLUTION|>--- conflicted
+++ resolved
@@ -942,20 +942,6 @@
 
 ###### Parameters
 
-<<<<<<< HEAD
-* `mapIds` (`Iterable<string>`)
-  * IDs of the maps
-* `transformation` (`  | 'straight'
-    | 'helmert'
-    | 'polynomial'
-    | 'polynomial1'
-    | 'polynomial2'
-    | 'polynomial3'
-    | 'thinPlateSpline'
-    | 'projective'
-    | 'linear'`)
-  * new transformation type
-=======
 - `mapIds` (`Iterable<string>`)
   - IDs of the maps
 - `transformation` (`  | 'straight'
@@ -968,7 +954,6 @@
   | 'projective'
   | 'linear'`)
   - new transformation type
->>>>>>> 9bbb492f
 
 ###### Returns
 
