import * as L from 'leaflet'

import {
  WarpedMap,
  WarpedMapList,
  Viewport,
  WarpedMapEvent,
  WarpedMapEventType,
  WebGL2Renderer
} from '@allmaps/render'
import {
  rectangleToSize,
  sizesToScale,
  hexToFractionalRgb,
  isValidHttpUrl
} from '@allmaps/stdlib'

import type { Map, ZoomAnimEvent } from 'leaflet'
<<<<<<< HEAD
import type { Point, Rectangle, ImageInformations } from '@allmaps/types'
import type { TransformationType } from '@allmaps/transform'
=======
import type { Point, Rectangle } from '@allmaps/types'
import type { TransformationType, DistortionMeasure } from '@allmaps/transform'
>>>>>>> 6473e805

export type WarpedMapLayerOptions = {
  opacity: number
  interactive: boolean
  className: string
  pane: string
  zIndex?: number
  imageInformations?: ImageInformations
}

const NO_RENDERER_ERROR_MESSAGE =
  'Renderer not defined. Add the layer to a map before calling this function.'

function assertRenderer(
  renderer?: WebGL2Renderer
): asserts renderer is WebGL2Renderer {
  if (!renderer) {
    throw new Error(NO_RENDERER_ERROR_MESSAGE)
  }
}

/**
 * WarpedMapLayer class.
 *
 * Renders georeferenced maps of a Georeference Annotation on a Leaflet map.
 * WarpedMapLayer extends Leaflet's [L.Layer](https://leafletjs.com/reference.html#layer).
 *
 * @class WarpedMapLayer
 */
export class WarpedMapLayer extends L.Layer {
  container: HTMLDivElement | undefined

  canvas: HTMLCanvasElement | undefined
  gl: WebGL2RenderingContext | null | undefined

  renderer: WebGL2Renderer | undefined

  _annotationOrAnnotationUrl: (unknown | string) | undefined

  resizeObserver: ResizeObserver | undefined

  options: WarpedMapLayerOptions = {
    opacity: 1,
    interactive: false,
    className: '',
    pane: 'tilePane',
    zIndex: 1
  }

  constructor(
    annotationOrAnnotationUrl: unknown,
    options: WarpedMapLayerOptions
  ) {
    super()
    this.initialize(annotationOrAnnotationUrl, options)
  }

  /**
   * Creates a WarpedMapLayer
   * @param {unknown} [annotation] - Georeference Annotation or URL of a Georeference Annotation
   * @param {WarpedMapLayerOptions} options
   */
  initialize(
    annotationOrAnnotationUrl: unknown,
    options: WarpedMapLayerOptions
  ) {
    this._annotationOrAnnotationUrl = annotationOrAnnotationUrl
    L.setOptions(this, options)

    this._initGl()
  }

  /**
   * Contains all code code that creates DOM elements for the layer and adds them to map panes where they belong.
   * @async
   */
  onAdd(map: Map) {
    if (!this._map || !this.container) {
      return this
    }

    const paneName = this.getPaneName()
    const pane = this._map.getPane(paneName)
    pane?.appendChild(this.container)

    map.on('zoomend viewreset move', this._update, this)
    map.on('zoomanim', this._animateZoom, this)
    map.on('unload', this._unload, this)

    // Note: Leaflet has a resize map state change event which we could also use, but wortking with a resizeObserver is better when dealing with device pixel ratios
    // map.on('resize', this._resized, this)
    this.resizeObserver = new ResizeObserver(this._resized.bind(this))
    this.resizeObserver.observe(this._map.getContainer(), {
      box: 'content-box'
    })

    if (this._annotationOrAnnotationUrl) {
      if (
        typeof this._annotationOrAnnotationUrl === 'string' &&
        isValidHttpUrl(this._annotationOrAnnotationUrl)
      ) {
        this.addGeoreferenceAnnotationByUrl(
          this._annotationOrAnnotationUrl
        ).then(() => this._update())
      } else {
        this.addGeoreferenceAnnotation(this._annotationOrAnnotationUrl).then(
          () => this._update()
        )
      }
    }

    return this
  }

  /**
   * Contains all cleanup code that removes the layer's elements from the DOM.
   */
  onRemove(map: Map) {
    if (this.container) {
      this.container.remove()
    }

    map.off('zoomend viewreset move', this._update, this)
    map.off('zoomanim', this._animateZoom, this)

    return this
  }

  /**
   * Adds a [Georeference Annotation](https://iiif.io/api/extension/georef/).
   * @async
   * @param {any} annotation - Georeference Annotation
   * @returns {Promise<(string | Error)[]>} - the map IDs of the maps that were added, or an error per map
   */
  async addGeoreferenceAnnotation(
    annotation: unknown
  ): Promise<(string | Error)[]> {
    assertRenderer(this.renderer)

    const results = await this.renderer.warpedMapList.addGeoreferenceAnnotation(
      annotation
    )
    this._update()

    return results
  }

  /**
   * Removes a [Georeference Annotation](https://iiif.io/api/extension/georef/).
   * @async
   * @param {any} annotation - Georeference Annotation
   * @returns {Promise<(string | Error)[]>} - the map IDs of the maps that were removed, or an error per map
   */
  async removeGeoreferenceAnnotation(
    annotation: unknown
  ): Promise<(string | Error)[]> {
    assertRenderer(this.renderer)

    const results =
      await this.renderer.warpedMapList.removeGeoreferenceAnnotation(annotation)
    this._update()

    return results
  }

  /**
   * Adds a [Georeference Annotation](https://iiif.io/api/extension/georef/) by URL.
   * @async
   * @param {string} annotationUrl - Georeference Annotation
   * @returns {Promise<(string | Error)[]>} - the map IDs of the maps that were added, or an error per map
   */
  async addGeoreferenceAnnotationByUrl(
    annotationUrl: string
  ): Promise<(string | Error)[]> {
    const annotation = await fetch(annotationUrl).then((response) =>
      response.json()
    )

    return this.addGeoreferenceAnnotation(annotation)
  }

  /**
   * Removes a [Georeference Annotation](https://iiif.io/api/extension/georef/) by URL.
   * @async
   * @param {string} annotationUrl - Georeference Annotation
   * @returns {Promise<(string | Error)[]>} - the map IDs of the maps that were removed, or an error per map
   */
  async removeGeoreferenceAnnotationByUrl(
    annotationUrl: string
  ): Promise<(string | Error)[]> {
    const annotation = await fetch(annotationUrl).then((response) =>
      response.json()
    )
    const results = this.removeGeoreferenceAnnotation(annotation)

    return results
  }

  /**
   * Adds a Georeferenced map.
   * @param {any} georeferencedMap - Georeferenced map
   * @returns {Promise<(string | Error)>} - the map ID of the map that was added, or an error
   */
  async addGeoreferencedMap(
    georeferencedMap: unknown
  ): Promise<string | Error> {
    assertRenderer(this.renderer)

    const result =
      this.renderer.warpedMapList.addGeoreferencedMap(georeferencedMap)
    this._update()

    return result
  }

  /**
   * Removes a Georeferenced map.
   * @param {any} georeferencedMap - Georeferenced map
   * @returns {Promise<(string | Error)>} - the map ID of the map that was removed, or an error
   */
  async removeGeoreferencedMap(
    georeferencedMap: unknown
  ): Promise<string | Error> {
    assertRenderer(this.renderer)

    const result =
      this.renderer.warpedMapList.removeGeoreferencedMap(georeferencedMap)
    this._update()

    return result
  }

  /**
   * Gets the HTML container element of the layer
   * @return {HTMLElement} HTML Div Element
   */
  getContainer(): HTMLDivElement | undefined {
    return this.container
  }

  /**
   * Gets the HTML canvas element of the layer
   * @return {HTMLCanvasElement | null} HTML Canvas Element
   */
  getCanvas(): HTMLCanvasElement | undefined {
    return this.canvas
  }

  /**
   * Returns the WarpedMapList object that contains a list of the warped maps of all loaded maps
   */
  getWarpedMapList(): WarpedMapList {
    assertRenderer(this.renderer)

    return this.renderer.warpedMapList
  }

  /**
   * Returns a single map's warped map
   * @param {string} mapId - ID of the map
   * @returns {WarpedMap | undefined} the warped map
   */
  getWarpedMap(mapId: string): WarpedMap | undefined {
    assertRenderer(this.renderer)

    return this.renderer.warpedMapList.getWarpedMap(mapId)
  }

  /**
   * Make a single map visible
   * @param {string} mapId - ID of the map
   */
  showMap(mapId: string) {
    assertRenderer(this.renderer)

    this.renderer.warpedMapList.showMaps([mapId])
    this._update()
  }

  /**
   * Make multiple maps visible
   * @param {Iterable<string>} mapIds - IDs of the maps
   */
  showMaps(mapIds: Iterable<string>) {
    assertRenderer(this.renderer)

    this.renderer.warpedMapList.showMaps(mapIds)
    this._update()
  }

  /**
   * Make a single map invisible
   * @param {string} mapId - ID of the map
   */
  hideMap(mapId: string) {
    assertRenderer(this.renderer)

    this.renderer.warpedMapList.hideMaps([mapId])

    this._update()
  }

  /**
   * Make multiple maps invisible
   * @param {Iterable<string>} mapIds - IDs of the maps
   */
  hideMaps(mapIds: Iterable<string>) {
    assertRenderer(this.renderer)

    this.renderer.warpedMapList.hideMaps(mapIds)
    this._update()
  }

  /**
   * Returns the visibility of a single map
   * @returns {boolean | undefined} - whether the map is visible
   */
  isMapVisible(mapId: string): boolean | undefined {
    assertRenderer(this.renderer)

    const warpedMap = this.renderer.warpedMapList.getWarpedMap(mapId)
    return warpedMap?.visible
  }

  /**
   * Sets the resource mask of a single map
   * @param {string} mapId - ID of the map
   * @param {Point[]} resourceMask - new resource mask
   */
  setMapResourceMask(mapId: string, resourceMask: Point[]) {
    assertRenderer(this.renderer)

    this.renderer.warpedMapList.setMapResourceMask(mapId, resourceMask)
    this._update()
  }

  /**
   * Sets the transformation type of multiple maps
   * @param {Iterable<string>} mapIds - IDs of the maps
   * @param {TransformationType} transformation - new transformation type
   */
  setMapsTransformationType(
    mapIds: Iterable<string>,
    transformation: TransformationType
  ) {
    assertRenderer(this.renderer)

    this.renderer.warpedMapList.setMapsTransformationType(
      mapIds,
      transformation
    )
    this._update()
  }

  /**
   * Sets the distortion measure of multiple maps
   * @param {Iterable<string>} mapIds - IDs of the maps
   * @param {DistortionMeasure} distortionMeasure - new transformation type
   */
  setMapsDistortionMeasure(
    mapIds: Iterable<string>,
    distortionMeasure?: DistortionMeasure
  ) {
    assertRenderer(this.renderer)

    this.renderer.warpedMapList.setMapsDistortionMeasure(
      mapIds,
      distortionMeasure
    )
    this._update()
  }

  /**
   * Returns the bounds of all visible maps (inside or outside of the Viewport), in latitude/longitude coordinates.
   * @returns {number[][] | undefined} - L.LatLngBounds in array form of all visible maps
   */
  getBounds(): number[][] | undefined {
    assertRenderer(this.renderer)

    const bbox = this.renderer.warpedMapList.getBbox()
    if (bbox) {
      return [
        [bbox[1], bbox[0]],
        [bbox[3], bbox[2]]
      ]
    }
  }

  /**
   * Bring maps to front
   * @param {Iterable<string>} mapIds - IDs of the maps
   */
  bringMapsToFront(mapIds: Iterable<string>) {
    assertRenderer(this.renderer)

    this.renderer.warpedMapList.bringMapsToFront(mapIds)
    this._update()
  }

  /**
   * Send maps to back
   * @param {Iterable<string>} mapIds - IDs of the maps
   */
  sendMapsToBack(mapIds: string[]) {
    assertRenderer(this.renderer)

    this.renderer.warpedMapList.sendMapsToBack(mapIds)
    this._update()
  }

  /**
   * Bring maps forward
   * @param {Iterable<string>} mapIds - IDs of the maps
   */
  bringMapsForward(mapIds: Iterable<string>) {
    assertRenderer(this.renderer)

    this.renderer.warpedMapList.bringMapsForward(mapIds)
    this._update()
  }

  /**
   * Send maps backward
   * @param {Iterable<string>} mapIds - IDs of the maps
   */
  sendMapsBackward(mapIds: Iterable<string>) {
    assertRenderer(this.renderer)

    this.renderer.warpedMapList.sendMapsBackward(mapIds)
    this._update()
  }

  /**
   * Brings the layer in front of other overlays (in the same map pane).
   */
  bringToFront() {
    if (this._map && this.container) {
      L.DomUtil.toFront(this.container)
    }
    return this
  }

  /**
   * Brings the layer to the back of other overlays (in the same map pane).
   */
  bringToBack() {
    if (this._map && this.container) {
      L.DomUtil.toBack(this.container)
    }
    return this
  }

  /**
   * Returns the z-index of a single map
   * @param {string} mapId - ID of the map
   * @returns {number | undefined} - z-index of the map
   */
  getMapZIndex(mapId: string): number | undefined {
    assertRenderer(this.renderer)

    return this.renderer.warpedMapList.getMapZIndex(mapId)
  }

  /**
   * Gets the zIndex of the layer.
   */
  getZIndex() {
    return this.options.zIndex
  }

  /**
   * Changes the zIndex of the layer.
   * @param {number} value - zIndex
   */
  setZIndex(value: number) {
    this.options.zIndex = value
    this._updateZIndex()
    return this
  }

  /**
   * Sets the image info Cache of the warpedMapList
   * @param {Cache} cache - the image info cache
   */
  setImageInformations(imageInformations: ImageInformations) {
    assertRenderer(this.renderer)

    this.renderer.warpedMapList.setImageInformations(imageInformations)
  }

  /**
   * Gets the pane name the layer is attached to. Defaults to 'tilePane'
   * @returns {string} Pane name
   */
  getPaneName(): string {
    return this._map.getPane(this.options.pane) ? this.options.pane : 'tilePane'
  }

  /**
   * Gets the opacity of the layer
   * @returns {number} Layer opacity
   */
  getOpacity(): number {
    return this.options.opacity
  }

  /**
   * Sets the opacity of the layer
   * @param {number} opacity - Layer opacity
   */
  setOpacity(opacity: number) {
    this.options.opacity = opacity
    this._update()
    return this
  }

  /**
   * Resets the opacity of the layer to fully opaque
   */
  resetOpacity() {
    this.options.opacity = 1
    this._update()
    return this
  }

  /**
   * Gets the opacity of a single map
   * @param {string} mapId - ID of the map
   * @return {number | undefined} opacity of the map
   */
  getMapOpacity(mapId: string): number | undefined {
    assertRenderer(this.renderer)

    return this.renderer.getMapOpacity(mapId)
  }

  /**
   * Sets the opacity of a single map
   * @param {string} mapId - ID of the map
   * @param {number} opacity - opacity between 0 and 1, where 0 is fully transparent and 1 is fully opaque
   */
  setMapOpacity(mapId: string, opacity: number) {
    assertRenderer(this.renderer)

    this.renderer.setMapOpacity(mapId, opacity)
    this._update()
    return this
  }

  /**
   * Resets the opacity of a single map to 1
   * @param {string} mapId - ID of the map
   */
  resetMapOpacity(mapId: string) {
    assertRenderer(this.renderer)

    this.renderer.resetMapOpacity(mapId)
    this._update()
    return this
  }

  /**
   * Sets the saturation of a single map
   * @param {number} saturation - saturation between 0 and 1, where 0 is grayscale and 1 are the original colors
   */
  setSaturation(saturation: number) {
    assertRenderer(this.renderer)

    this.renderer.setSaturation(saturation)
    this._update()
    return this
  }

  /**
   * Resets the saturation of a single map to the original colors
   */
  resetSaturation() {
    assertRenderer(this.renderer)

    this.renderer.resetSaturation()
    this._update()
    return this
  }

  /**
   * Sets the saturation of a single map
   * @param {string} mapId - ID of the map
   * @param {number} saturation - saturation between 0 and 1, where 0 is grayscale and 1 are the original colors
   */
  setMapSaturation(mapId: string, saturation: number) {
    assertRenderer(this.renderer)

    this.renderer.setMapSaturation(mapId, saturation)
    this._update()
    return this
  }

  /**
   * Resets the saturation of a single map to the original colors
   * @param {string} mapId - ID of the map
   */
  resetMapSaturation(mapId: string) {
    assertRenderer(this.renderer)

    this.renderer.resetMapSaturation(mapId)
    this._update()
    return this
  }

  /**
   * Removes a color from all maps
   * @param {Object} options - remove color options
   * @param {string} [options.hexColor] - hex color to remove
   * @param {number} [options.threshold] - threshold between 0 and 1
   * @param {number} [options.hardness] - hardness between 0 and 1
   */
  setRemoveColor(
    options: Partial<{ hexColor: string; threshold: number; hardness: number }>
  ) {
    assertRenderer(this.renderer)

    const color = options.hexColor
      ? hexToFractionalRgb(options.hexColor)
      : undefined

    this.renderer.setRemoveColorOptions({
      color,
      threshold: options.threshold,
      hardness: options.hardness
    })
    this._update()
    return this
  }

  /**
   * Resets the color removal for all maps
   */
  resetRemoveColor() {
    assertRenderer(this.renderer)

    this.renderer.resetRemoveColorOptions()
    this._update()
    return this
  }

  /**
   * Removes a color from a single map
   * @param {string} mapId - ID of the map
   * @param {Object} options - remove color options
   * @param {string} [options.hexColor] - hex color to remove
   * @param {number} [options.threshold] - threshold between 0 and 1
   * @param {number} [options.hardness] - hardness between 0 and 1
   */
  setMapRemoveColor(
    mapId: string,
    options: Partial<{ hexColor: string; threshold: number; hardness: number }>
  ) {
    assertRenderer(this.renderer)

    const color = options.hexColor
      ? hexToFractionalRgb(options.hexColor)
      : undefined

    this.renderer.setMapRemoveColorOptions(mapId, {
      color,
      threshold: options.threshold,
      hardness: options.hardness
    })
    this._update()
    return this
  }

  /**
   * Resets the color removal for a single map
   * @param {string} mapId - ID of the map
   */
  resetMapRemoveColor(mapId: string) {
    assertRenderer(this.renderer)

    this.renderer.resetMapRemoveColorOptions(mapId)
    return this
  }

  /**
   * Sets the colorization for all maps
   * @param {string} hexColor - desired hex color
   */
  setColorize(hexColor: string) {
    assertRenderer(this.renderer)

    const color = hexToFractionalRgb(hexColor)
    if (color) {
      this.renderer.setColorizeOptions({ color })
      this._update()
    }
    return this
  }

  /**
   * Resets the colorization for all maps
   */
  resetColorize() {
    assertRenderer(this.renderer)

    this.renderer.resetColorizeOptions()
    this._update()

    return this
  }

  /**
   * Sets the colorization for a single map
   * @param {string} mapId - ID of the map
   * @param {string} hexColor - desired hex color
   */
  setMapColorize(mapId: string, hexColor: string) {
    assertRenderer(this.renderer)

    const color = hexToFractionalRgb(hexColor)
    if (color) {
      this.renderer.setMapColorizeOptions(mapId, { color })
      this._update()
    }
    return this
  }

  /**
   * Resets the colorization of a single map
   * @param {string} mapId - ID of the map
   */
  resetMapColorize(mapId: string) {
    assertRenderer(this.renderer)

    this.renderer.resetMapColorizeOptions(mapId)
    this._update()
    return this
  }

  /**
   * Removes all warped maps from the layer
   */
  clear() {
    assertRenderer(this.renderer)

    this.renderer.clear()
    this._update()
    return this
  }

  _initGl() {
    this.container = L.DomUtil.create('div')

    this.container.classList.add('leaflet-layer')
    this.container.classList.add('allmaps-warped-map-layer')
    if (this.options.zIndex) {
      this._updateZIndex()
    }

    this.canvas = L.DomUtil.create('canvas', undefined, this.container)

    this.canvas.classList.add('leaflet-zoom-animated') // Treat canvas element like L.ImageOverlay
    this.canvas.classList.add('leaflet-image-layer') // Treat canvas element like L.ImageOverlay
    if (this.options.interactive) {
      this.canvas.classList.add('leaflet-interactive')
    }
    if (this.options.className) {
      this.canvas.classList.add(this.options.className)
    }

    this.gl = this.canvas.getContext('webgl2', {
      premultipliedAlpha: true
    })

    if (!this.gl) {
      throw new Error('WebGL 2 not available')
    }

    const warpedMapList = new WarpedMapList({
      imageInformations: this.options.imageInformations
    })

    this.renderer = new WebGL2Renderer(this.gl, warpedMapList)

    this._addEventListeners()
  }

  _resized(entries: ResizeObserverEntry[]) {
    if (!this.canvas) {
      return
    }

    // From https://webgl2fundamentals.org/webgl/lessons/webgl-resizing-the-canvas.html
    // TODO: read + understand https://web.dev/device-pixel-content-box/
    for (const entry of entries) {
      const width = entry.contentRect.width
      const height = entry.contentRect.height
      const dpr = window.devicePixelRatio

      // if (entry.devicePixelContentBoxSize) {
      //   // NOTE: Only this path gives the correct answer
      //   // The other paths are imperfect fallbacks
      //   // for browsers that don't provide anyway to do this
      //   width = entry.devicePixelContentBoxSize[0].inlineSize
      //   height = entry.devicePixelContentBoxSize[0].blockSize
      //   dpr = 1 // it's already in width and height
      // } else if (entry.contentBoxSize) {
      //   if (entry.contentBoxSize[0]) {
      //     width = entry.contentBoxSize[0].inlineSize
      //     height = entry.contentBoxSize[0].blockSize
      //   }
      // }

      const displayWidth = Math.round(width * dpr)
      const displayHeight = Math.round(height * dpr)

      this.canvas.width = displayWidth
      this.canvas.height = displayHeight

      this.canvas.style.width = width + 'px'
      this.canvas.style.height = height + 'px'
    }
    this._update()
  }

  // Note: borrowed from L.ImageOverlay
  // https://github.com/Leaflet/Leaflet/blob/3b62c7ec96242ee4040cf438a8101a48f8da316d/src/layer/ImageOverlay.js#L225
  _animateZoom(e: ZoomAnimEvent) {
    if (!this.canvas) {
      return
    }

    const scale = this._map.getZoomScale(e.zoom)

    // eslint-disable-next-line @typescript-eslint/ban-ts-comment
    //@ts-ignore
    const offset = this._map._latLngBoundsToNewLayerBounds(
      this._map.getBounds(),
      e.zoom,
      e.center
    ).min

    L.DomUtil.setTransform(this.canvas, offset, scale)
  }

  _updateZIndex() {
    if (this.container && this.options.zIndex !== undefined) {
      this.container.style.zIndex = String(this.options.zIndex)
    }
  }

  _update() {
    if (
      !this._map ||
      !this.renderer ||
      !this.canvas ||
      !this._map.options.crs
    ) {
      return
    }

    const topLeft = this._map.containerPointToLayerPoint([0, 0])
    L.DomUtil.setPosition(this.canvas, topLeft)

    // Get and Set opacity from Leaflet
    this.renderer.setOpacity(this.getOpacity())

    // Prepare Viewport input
    const geoCenterAsPoint = this._map.getCenter()
    const projectedGeoCenterAsPoint =
      this._map.options.crs.project(geoCenterAsPoint)
    const projectedGeoCenter = [
      projectedGeoCenterAsPoint.x,
      projectedGeoCenterAsPoint.y
    ] as [number, number]

    const viewportSizeAsPoint = this._map.getSize()
    const viewportSize = [viewportSizeAsPoint.x, viewportSizeAsPoint.y] as [
      number,
      number
    ]

    const geoBboxAsLatLngBounds = this._map.getBounds()
    const projectedNorthEastAsPoint = this._map.options.crs.project(
      geoBboxAsLatLngBounds.getNorthEast()
    )
    const projectedNorthWestAsPoint = this._map.options.crs.project(
      geoBboxAsLatLngBounds.getNorthWest()
    )
    const projectedSouthWestAsPoint = this._map.options.crs.project(
      geoBboxAsLatLngBounds.getSouthWest()
    )
    const projectedSouthEastAsPoint = this._map.options.crs.project(
      geoBboxAsLatLngBounds.getSouthEast()
    )
    const projectedGeoRectangle = [
      [projectedNorthEastAsPoint.x, projectedNorthEastAsPoint.y],
      [projectedNorthWestAsPoint.x, projectedNorthWestAsPoint.y],
      [projectedSouthWestAsPoint.x, projectedSouthWestAsPoint.y],
      [projectedSouthEastAsPoint.x, projectedSouthEastAsPoint.y]
    ] as Rectangle
    const projectedGeoSize = rectangleToSize(projectedGeoRectangle)
    const projectedGeoPerViewportScale = sizesToScale(
      projectedGeoSize,
      viewportSize
    )

    const viewport = new Viewport(
      projectedGeoCenter,
      viewportSize,
      0,
      projectedGeoPerViewportScale,
      window.devicePixelRatio
    )

    this.renderer.render(viewport)

    return this.container
  }

  _addEventListeners() {
    assertRenderer(this.renderer)

    this.renderer.addEventListener(
      WarpedMapEventType.CHANGED,
      this._update.bind(this)
    )

    this.renderer.addEventListener(
      WarpedMapEventType.IMAGEINFOLOADED,
      this._update.bind(this)
    )

    this.renderer.addEventListener(
      WarpedMapEventType.WARPEDMAPENTER,
      this._passWarpedMapEvent.bind(this)
    )

    this.renderer.addEventListener(
      WarpedMapEventType.WARPEDMAPLEAVE,
      this._passWarpedMapEvent.bind(this)
    )

    this.renderer.tileCache.addEventListener(
      WarpedMapEventType.FIRSTMAPTILELOADED,
      this._passWarpedMapEvent.bind(this)
    )

    this.renderer.tileCache.addEventListener(
      WarpedMapEventType.ALLREQUESTEDTILESLOADED,
      this._passWarpedMapEvent.bind(this)
    )

    this.renderer.warpedMapList.addEventListener(
      WarpedMapEventType.WARPEDMAPADDED,
      this._passWarpedMapEvent.bind(this)
    )

    this.renderer.warpedMapList.addEventListener(
      WarpedMapEventType.WARPEDMAPREMOVED,
      this._passWarpedMapEvent.bind(this)
    )

    this.renderer.warpedMapList.addEventListener(
      WarpedMapEventType.VISIBILITYCHANGED,
      this._update.bind(this)
    )

    this.renderer.warpedMapList.addEventListener(
      WarpedMapEventType.CLEARED,
      this._update.bind(this)
    )
  }

  _removeEventListeners() {
    assertRenderer(this.renderer)

    this.renderer.removeEventListener(
      WarpedMapEventType.CHANGED,
      this._update.bind(this)
    )

    this.renderer.removeEventListener(
      WarpedMapEventType.IMAGEINFOLOADED,
      this._update.bind(this)
    )

    this.renderer.removeEventListener(
      WarpedMapEventType.WARPEDMAPENTER,
      this._passWarpedMapEvent.bind(this)
    )

    this.renderer.removeEventListener(
      WarpedMapEventType.WARPEDMAPLEAVE,
      this._passWarpedMapEvent.bind(this)
    )

    this.renderer.tileCache.removeEventListener(
      WarpedMapEventType.FIRSTMAPTILELOADED,
      this._passWarpedMapEvent.bind(this)
    )

    this.renderer.tileCache.removeEventListener(
      WarpedMapEventType.ALLREQUESTEDTILESLOADED,
      this._passWarpedMapEvent.bind(this)
    )

    this.renderer.warpedMapList.removeEventListener(
      WarpedMapEventType.WARPEDMAPADDED,
      this._passWarpedMapEvent.bind(this)
    )

    this.renderer.warpedMapList.removeEventListener(
      WarpedMapEventType.WARPEDMAPREMOVED,
      this._passWarpedMapEvent.bind(this)
    )

    this.renderer.warpedMapList.removeEventListener(
      WarpedMapEventType.VISIBILITYCHANGED,
      this._update.bind(this)
    )

    this.renderer.warpedMapList.removeEventListener(
      WarpedMapEventType.CLEARED,
      this._update.bind(this)
    )
  }

  _passWarpedMapEvent(event: Event) {
    if (event instanceof WarpedMapEvent) {
      if (this._map) {
        this._map.fire(event.type, event.data)
      }
    }
  }

  _unload() {
    assertRenderer(this.renderer)

    if (!this.gl) {
      return
    }

    this.renderer.dispose()

    const extension = this.gl.getExtension('WEBGL_lose_context')
    if (extension) {
      extension.loseContext()
    }
    const canvas = this.gl.canvas
    canvas.width = 1
    canvas.height = 1

    this.resizeObserver?.disconnect()

    this._removeEventListeners()
  }
}<|MERGE_RESOLUTION|>--- conflicted
+++ resolved
@@ -16,13 +16,8 @@
 } from '@allmaps/stdlib'
 
 import type { Map, ZoomAnimEvent } from 'leaflet'
-<<<<<<< HEAD
 import type { Point, Rectangle, ImageInformations } from '@allmaps/types'
-import type { TransformationType } from '@allmaps/transform'
-=======
-import type { Point, Rectangle } from '@allmaps/types'
 import type { TransformationType, DistortionMeasure } from '@allmaps/transform'
->>>>>>> 6473e805
 
 export type WarpedMapLayerOptions = {
   opacity: number
