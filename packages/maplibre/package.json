{
  "name": "@allmaps/maplibre",
  "version": "1.0.0-beta.32",
  "contributors": [
    {
      "name": "Bert Spaan",
      "email": "hello@bertspaan.nl",
      "url": "https://bertspaan.nl"
    },
    {
      "name": "Manuel Claeys Bouuaert",
      "email": "manuel.claeys.b@gmail.com",
      "url": "https://manuelclaeysbouuaert.be"
    }
  ],
  "description": "MapLibre classes for Allmaps",
  "type": "module",
  "exports": "./dist/index.js",
  "files": [
    "dist"
  ],
  "publishConfig": {
    "access": "public"
  },
  "repository": {
    "type": "git",
    "url": "https://github.com/allmaps/allmaps.git",
    "directory": "packages/maplibre"
  },
  "homepage": "https://allmaps.org",
  "keywords": [
    "iiif",
    "georeference",
    "map",
    "maplibre",
    "allmaps"
  ],
  "scripts": {
    "dev": "vite",
    "watch": "vite build --watch",
    "build": "vite build && pnpm run documentation",
    "preview": "vite preview",
    "types": "tsc --noEmit",
    "build:types": "tsc --declaration --esModuleInterop",
    "lint": "prettier --check src test && eslint src test --ext .js,.ts",
    "format": "prettier --write src test",
    "preversion": "pnpm run lint && pnpm test",
    "test": "NODE_ENV=test pnpm run build && mocha",
    "documentation": "remark . --output --use remark-api"
  },
  "license": "MIT",
  "dependencies": {
<<<<<<< HEAD
    "@allmaps/render": "workspace:^",
    "@allmaps/stdlib": "workspace:^",
=======
    "@allmaps/render": "^1.0.0-beta.68",
    "@allmaps/project": "^1.0.0-beta.0",
    "@allmaps/stdlib": "^1.0.0-beta.31",
>>>>>>> 469dcce2
    "maplibre-gl": "^4.5.0"
  },
  "devDependencies": {
    "@allmaps/transform": "workspace:^",
    "@allmaps/types": "workspace:^",
    "@types/eslint": "^8.56.0",
    "@typescript-eslint/eslint-plugin": "^7.0.0",
    "@typescript-eslint/parser": "^7.0.0",
    "eslint": "^8.56.0",
    "eslint-config-prettier": "^9.1.0",
    "mocha": "^10.8.2",
    "prettier": "^3.4.2",
    "remark-api": "^1.1.0",
    "remark-cli": "^12.0.1",
    "typescript": "^5.7.0",
    "vite": "^5.0.3",
    "vite-plugin-dts": "^3.8.3",
    "vite-plugin-no-bundle": "^4.0.0"
  }
}<|MERGE_RESOLUTION|>--- conflicted
+++ resolved
@@ -50,14 +50,9 @@
   },
   "license": "MIT",
   "dependencies": {
-<<<<<<< HEAD
     "@allmaps/render": "workspace:^",
     "@allmaps/stdlib": "workspace:^",
-=======
-    "@allmaps/render": "^1.0.0-beta.68",
-    "@allmaps/project": "^1.0.0-beta.0",
-    "@allmaps/stdlib": "^1.0.0-beta.31",
->>>>>>> 469dcce2
+    "@allmaps/project": "workspace:^",
     "maplibre-gl": "^4.5.0"
   },
   "devDependencies": {
