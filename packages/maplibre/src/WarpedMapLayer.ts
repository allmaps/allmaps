import { Map, CustomLayerInterface } from 'maplibre-gl'

import { WebGL2Renderer, WebGL2WarpedMap } from '@allmaps/render/webgl2'
import {
  Viewport,
  WarpedMapList,
  WarpedMapEvent,
  WarpedMapEventType
} from '@allmaps/render'
import {
  rectangleToSize,
  sizesToScale,
  hexToFractionalRgb
} from '@allmaps/stdlib'
import { lonLatToWebMercator } from '@allmaps/project'

import type { LngLatBoundsLike } from 'maplibre-gl'

import type { TransformationType, DistortionMeasure } from '@allmaps/transform'
import type { WarpedMapLayerOptions } from '@allmaps/render'
<<<<<<< HEAD
import type { Rectangle, Ring, ImageInformations, Point } from '@allmaps/types'
=======
import type { Gcp, Rectangle, Ring, ImageInformations } from '@allmaps/types'
>>>>>>> ce9d2601

export type MapLibreWarpedMapLayerOptions = WarpedMapLayerOptions

const NO_RENDERER_ERROR_MESSAGE =
  'Renderer not defined. Add the layer to a map before calling this function.'

function assertRenderer(
  renderer?: WebGL2Renderer
): asserts renderer is WebGL2Renderer {
  if (!renderer) {
    throw new Error(NO_RENDERER_ERROR_MESSAGE)
  }
}

/**
 * WarpedMapLayer class.
 *
 * This class renders maps from a IIIF Georeference Annotation on a MapLibre map.
 * WarpedMapLayer is implemented using MapLibre's [CustomLayerInterface](https://maplibre.org/maplibre-gl-js/docs/API/interfaces/maplibregl.CustomLayerInterface/).
 */
export class WarpedMapLayer implements CustomLayerInterface {
  id = 'warped-map-layer'

  // @ts-expect-error Adding "as const" throws an error in Titus' module-exports library
  type = 'custom'
  // @ts-expect-error same as above
  renderingMode = '2d'

  map?: Map
  renderer?: WebGL2Renderer
  options?: Partial<MapLibreWarpedMapLayerOptions>

  /**
   * Creates a WarpedMapLayer instance
   *
   * @param id - Unique ID for this layer
   * @param options - options
   */
  constructor(id?: string, options?: Partial<MapLibreWarpedMapLayerOptions>) {
    if (id) {
      this.id = id
    }
    this.options = options
  }

  /**
   * Method called when the layer has been added to the Map.
   * @param map - The Map this custom layer was just added to.
   * @param gl - The WebGL 2 context for the map.
   */
  onAdd(map: Map, gl: WebGL2RenderingContext) {
    this.map = map

    this.renderer = new WebGL2Renderer(gl, this.options)
    this.addEventListeners()
  }

  /**
   * Method called when the layer has been removed from the Map.
   */
  onRemove(): void {
    if (!this.renderer) {
      return
    }

    this.removeEventListeners()
    this.renderer.destroy()
  }

  /**
   * Adds a [Georeference Annotation](https://iiif.io/api/extension/georef/).
   * @param annotation - Georeference Annotation
   * @returns the map IDs of the maps that were added, or an error per map
   */
  async addGeoreferenceAnnotation(
    annotation: unknown
  ): Promise<(string | Error)[]> {
    assertRenderer(this.renderer)

    const results =
      await this.renderer.warpedMapList.addGeoreferenceAnnotation(annotation)
    this.map?.triggerRepaint()

    return results
  }

  /**
   * Removes a [Georeference Annotation](https://iiif.io/api/extension/georef/).
   * @param annotation - Georeference Annotation
   * @returns the map IDs of the maps that were removed, or an error per map
   */
  async removeGeoreferenceAnnotation(
    annotation: unknown
  ): Promise<(string | Error)[]> {
    assertRenderer(this.renderer)

    const results =
      await this.renderer.warpedMapList.removeGeoreferenceAnnotation(annotation)
    this.map?.triggerRepaint()

    return results
  }

  /**
   * Adds a [Georeference Annotation](https://iiif.io/api/extension/georef/) by URL.
   * @param annotationUrl - Georeference Annotation
   * @returns the map IDs of the maps that were added, or an error per map
   */
  async addGeoreferenceAnnotationByUrl(
    annotationUrl: string
  ): Promise<(string | Error)[]> {
    const annotation = await fetch(annotationUrl).then((response) =>
      response.json()
    )

    return this.addGeoreferenceAnnotation(annotation)
  }

  /**
   * Removes a [Georeference Annotation](https://iiif.io/api/extension/georef/) by URL.
   * @param annotationUrl - Georeference Annotation
   * @returns - the map IDs of the maps that were removed, or an error per map
   */
  async removeGeoreferenceAnnotationByUrl(
    annotationUrl: string
  ): Promise<(string | Error)[]> {
    const annotation = await fetch(annotationUrl).then((response) =>
      response.json()
    )
    const results = this.removeGeoreferenceAnnotation(annotation)

    return results
  }

  /**
   * Adds a Georeferenced map.
   * @param georeferencedMap - Georeferenced map
   * @returns - the map ID of the map that was added, or an error
   */
  async addGeoreferencedMap(
    georeferencedMap: unknown
  ): Promise<string | Error> {
    assertRenderer(this.renderer)

    const result =
      this.renderer.warpedMapList.addGeoreferencedMap(georeferencedMap)
    this.map?.triggerRepaint()

    return result
  }

  /**
   * Removes a Georeferenced map.
   * @param georeferencedMap - Georeferenced map
   * @returns - the map ID of the map that was remvoed, or an error
   */
  async removeGeoreferencedMap(
    georeferencedMap: unknown
  ): Promise<string | Error> {
    assertRenderer(this.renderer)

    const result =
      this.renderer.warpedMapList.removeGeoreferencedMap(georeferencedMap)
    this.map?.triggerRepaint()

    return result
  }

  /**
   * Returns the WarpedMapList object that contains a list of the warped maps of all loaded maps
   * @returns the warped map list
   */
  getWarpedMapList(): WarpedMapList<WebGL2WarpedMap> {
    assertRenderer(this.renderer)

    return this.renderer.warpedMapList
  }

  /**
   * Returns a single map's warped map
   * @param mapId - ID of the map
   * @returns the warped map
   */
  getWarpedMap(mapId: string): WebGL2WarpedMap | undefined {
    assertRenderer(this.renderer)

    return this.renderer.warpedMapList.getWarpedMap(mapId)
  }

  /**
   * Make a single map visible
   * @param mapId - ID of the map
   */
  showMap(mapId: string) {
    assertRenderer(this.renderer)

    this.renderer.warpedMapList.showMaps([mapId])
    this.map?.triggerRepaint()
  }

  /**
   * Make multiple maps visible
   * @param mapIds - IDs of the maps
   */
  showMaps(mapIds: Iterable<string>) {
    assertRenderer(this.renderer)

    this.renderer.warpedMapList.showMaps(mapIds)
    this.map?.triggerRepaint()
  }

  /**
   * Make a single map invisible
   * @param mapId - ID of the map
   */
  hideMap(mapId: string) {
    assertRenderer(this.renderer)

    this.renderer.warpedMapList.hideMaps([mapId])
    this.map?.triggerRepaint()
  }

  /**
   * Make multiple maps invisible
   * @param mapIds - IDs of the maps
   */
  hideMaps(mapIds: Iterable<string>) {
    assertRenderer(this.renderer)

    this.renderer.warpedMapList.hideMaps(mapIds)
    this.map?.triggerRepaint()
  }

  /**
   * Returns the visibility of a single map
   * @returns - whether the map is visible
   */
  isMapVisible(mapId: string): boolean | undefined {
    assertRenderer(this.renderer)

    const warpedMap = this.renderer.warpedMapList.getWarpedMap(mapId)
    return warpedMap?.visible
  }

  /**
   * Sets the resource mask of a single map
   * @param mapId - ID of the map
   * @param resourceMask - new resource mask
   */
  setMapResourceMask(mapId: string, resourceMask: Ring) {
    assertRenderer(this.renderer)

    this.renderer.warpedMapList.setMapResourceMask(resourceMask, mapId)
    this.map?.triggerRepaint()
  }

  /**
   * Sets the GCOs of a single map
   * @param mapId - ID of the map
   * @param gcos - new GCPs
   */
  setMapGcps(mapId: string, gcps: Gcp[]) {
    assertRenderer(this.renderer)

    this.renderer.warpedMapList.setMapGcps(mapId, gcps)
    this.map?.triggerRepaint()
  }

  /**
   * Sets the transformation type of multiple maps
   * @param mapIds - IDs of the maps
   * @param transformation - new transformation type
   */
  setMapsTransformationType(
    mapIds: Iterable<string>,
    transformation: TransformationType
  ) {
    assertRenderer(this.renderer)

    this.renderer.warpedMapList.setMapsTransformationType(transformation, {
      mapIds
    })
    this.map?.triggerRepaint()
  }

  /**
   * Sets the transformation type of a single map
   * @param mapId - ID of the map
   * @param transformation - new transformation type
   */
  setMapTransformationType(mapId: string, transformation: TransformationType) {
    assertRenderer(this.renderer)

    this.renderer.warpedMapList.setMapTransformationType(mapId, transformation)
    this.map?.triggerRepaint()
  }

  /**
   * Sets the distortion measure of multiple maps
   * @param mapIds - IDs of the maps
   * @param distortionMeasure - new transformation type
   */
  setMapsDistortionMeasure(
    mapIds: Iterable<string>,
    distortionMeasure?: DistortionMeasure
  ) {
    assertRenderer(this.renderer)

    this.renderer.warpedMapList.setMapsDistortionMeasure(distortionMeasure, {
      mapIds
    })
    this.map?.triggerRepaint()
  }

  removeGeoreferencedMapById(mapId: string) {
    assertRenderer(this.renderer)

    this.renderer.warpedMapList.removeGeoreferencedMapById(mapId)
    this.map?.triggerRepaint()
  }

  /**
   * Return the bounding box of all visible maps in the layer (inside or outside of the Viewport), in longitude/latitude coordinates.
   * @returns - bounding box of all warped maps
   */
  getBounds(): LngLatBoundsLike | undefined {
    assertRenderer(this.renderer)

    const bbox = this.renderer.warpedMapList.getMapsBbox({
      projection: { definition: 'EPSG:4326' }
    })
    if (bbox) {
      return [
        [bbox[0], bbox[1]],
        [bbox[2], bbox[3]]
      ]
    }
  }

  /**
   * Bring maps to front
   * @param mapIds - IDs of the maps
   */
  bringMapsToFront(mapIds: Iterable<string>) {
    assertRenderer(this.renderer)

    this.renderer.warpedMapList.bringMapsToFront(mapIds)
    this.map?.triggerRepaint()
  }

  /**
   * Send maps to back
   * @param mapIds - IDs of the maps
   */
  sendMapsToBack(mapIds: string[]) {
    assertRenderer(this.renderer)

    this.renderer.warpedMapList.sendMapsToBack(mapIds)
    this.map?.triggerRepaint()
  }

  /**
   * Bring maps forward
   * @param mapIds - IDs of the maps
   */
  bringMapsForward(mapIds: Iterable<string>) {
    assertRenderer(this.renderer)

    this.renderer.warpedMapList.bringMapsForward(mapIds)
    this.map?.triggerRepaint()
  }

  /**
   * Send maps backward
   * @param mapIds - IDs of the maps
   */
  sendMapsBackward(mapIds: Iterable<string>) {
    assertRenderer(this.renderer)

    this.renderer.warpedMapList.sendMapsBackward(mapIds)
    this.map?.triggerRepaint()
  }

  /**
   * Returns the z-index of a single map
   * @param mapId - ID of the warped map
   * @returns - z-index of the warped map
   */
  getMapZIndex(mapId: string): number | undefined {
    assertRenderer(this.renderer)

    return this.renderer.warpedMapList.getMapZIndex(mapId)
  }

  // not getZIndex() here since so such concept in MapLibre

  /**
   * Sets the object that caches image information
   * @param imageInformations - Object that caches image information
   */
  setImageInformations(imageInformations: ImageInformations) {
    assertRenderer(this.renderer)

    this.renderer.warpedMapList.setImageInformations(imageInformations)
  }

  // No setOpacity() and getOpacity() here since these are
  // already present on the OpenLayers Layer class

  /**
   * Gets the opacity of the layer
   * @returns opacity of the map
   */
  getOpacity(): number | undefined {
    assertRenderer(this.renderer)

    return this.renderer.getOpacity()
  }

  /**
   * Sets the opacity of the layer
   * @param opacity - opacity between 0 and 1, where 0 is fully transparent and 1 is fully opaque
   */
  setOpacity(opacity: number) {
    assertRenderer(this.renderer)

    this.renderer.setOpacity(opacity)
    this.map?.triggerRepaint()
  }

  /**
   * Resets the opacity of the layer to fully opaque
   */
  resetOpacity() {
    assertRenderer(this.renderer)

    this.renderer.resetOpacity()
    this.map?.triggerRepaint()
  }

  /**
   * Sets the options
   *
   * @param options - Options
   */
  setOptions(options?: Partial<MapLibreWarpedMapLayerOptions>) {
    assertRenderer(this.renderer)

    this.renderer.setOptions(options)
  }

  /**
   * Gets the opacity of a single map
   * @param mapId - ID of the map
   * @returns opacity of the map
   */
  getMapOpacity(mapId: string): number | undefined {
    assertRenderer(this.renderer)

    return this.renderer.getMapOpacity(mapId)
  }

  /**
   * Sets the opacity of a single map
   * @param mapId - ID of the map
   * @param opacity - opacity between 0 and 1, where 0 is fully transparent and 1 is fully opaque
   */
  setMapOpacity(mapId: string, opacity: number) {
    assertRenderer(this.renderer)

    this.renderer.setMapOpacity(mapId, opacity)
    this.map?.triggerRepaint()
  }

  /**
   * Resets the opacity of a single map to fully opaque
   * @param mapId - ID of the map
   */
  resetMapOpacity(mapId: string) {
    assertRenderer(this.renderer)

    this.renderer.resetMapOpacity(mapId)
    this.map?.triggerRepaint()
  }

  /**
   * Sets the saturation of a single map
   * @param saturation - saturation between 0 and 1, where 0 is grayscale and 1 are the original colors
   */
  setSaturation(saturation: number) {
    assertRenderer(this.renderer)

    this.renderer.setSaturation(saturation)
    this.map?.triggerRepaint()
  }

  /**
   * Resets the saturation of a single map to the original colors
   */
  resetSaturation() {
    assertRenderer(this.renderer)

    this.renderer.resetSaturation()
    this.map?.triggerRepaint()
  }

  /**
   * Sets the saturation of a single map
   * @param mapId - ID of the map
   * @param saturation - saturation between 0 and 1, where 0 is grayscale and 1 are the original colors
   */
  setMapSaturation(mapId: string, saturation: number) {
    assertRenderer(this.renderer)

    this.renderer.setMapSaturation(mapId, saturation)
    this.map?.triggerRepaint()
  }

  /**
   * Resets the saturation of a single map to the original colors
   * @param mapId - ID of the map
   */
  resetMapSaturation(mapId: string) {
    assertRenderer(this.renderer)

    this.renderer.resetMapSaturation(mapId)
    this.map?.triggerRepaint()
  }

  /**
   * Removes a color from all maps
   * @param options - remove color options
   * @param options.hexColor - hex color to remove
   * @param options.threshold - threshold between 0 and 1
   * @param options.hardness - hardness between 0 and 1
   */
  setRemoveColor(
    options: Partial<{ hexColor: string; threshold: number; hardness: number }>
  ) {
    assertRenderer(this.renderer)

    const color = options.hexColor
      ? hexToFractionalRgb(options.hexColor)
      : undefined

    this.renderer.setRemoveColorOptions({
      color,
      threshold: options.threshold,
      hardness: options.hardness
    })
    this.map?.triggerRepaint()
  }

  /**
   * Resets the color removal for all maps
   */
  resetRemoveColor() {
    assertRenderer(this.renderer)

    this.renderer.resetRemoveColorOptions()
    this.map?.triggerRepaint()
  }

  /**
   * Removes a color from a single map
   * @param mapId - ID of the map
   * @param options - remove color options
   * @param options.hexColor - hex color to remove
   * @param options.threshold - threshold between 0 and 1
   * @param options.hardness - hardness between 0 and 1
   */
  setMapRemoveColor(
    mapId: string,
    options: Partial<{ hexColor: string; threshold: number; hardness: number }>
  ) {
    assertRenderer(this.renderer)

    const color = options.hexColor
      ? hexToFractionalRgb(options.hexColor)
      : undefined

    this.renderer.setMapRemoveColorOptions(mapId, {
      color,
      threshold: options.threshold,
      hardness: options.hardness
    })
    this.map?.triggerRepaint()
  }

  /**
   * Resets the color for a single map
   * @param mapId - ID of the map
   */
  resetMapRemoveColor(mapId: string) {
    assertRenderer(this.renderer)

    this.renderer.resetMapRemoveColorOptions(mapId)
  }

  /**
   * Sets the colorization for all maps
   * @param hexColor - desired hex color
   */
  setColorize(hexColor: string) {
    assertRenderer(this.renderer)

    const color = hexToFractionalRgb(hexColor)
    if (color) {
      this.renderer.setColorizeOptions({ color })
      this.map?.triggerRepaint()
    }
  }

  /**
   * Resets the colorization for all maps
   */
  resetColorize() {
    assertRenderer(this.renderer)

    this.renderer.resetColorizeOptions()
    this.map?.triggerRepaint()
  }

  /**
   * Sets the colorization for a single mapID of the map
   * @param mapId - ID of the map
   * @param hexColor - desired hex color
   */
  setMapColorize(mapId: string, hexColor: string) {
    assertRenderer(this.renderer)

    const color = hexToFractionalRgb(hexColor)
    if (color) {
      this.renderer.setMapColorizeOptions(mapId, { color })
      this.map?.triggerRepaint()
    }
  }

  /**
   * Resets the colorization of a single map
   * @param mapId - ID of the map
   */
  resetMapColorize(mapId: string) {
    assertRenderer(this.renderer)

    this.renderer.resetMapColorizeOptions(mapId)
    this.map?.triggerRepaint()
  }

  /**
   * Removes all warped maps from the layer
   */
  clear() {
    assertRenderer(this.renderer)

    this.renderer.clear()
    this.map?.triggerRepaint()
  }

  /**
   * Prepare rendering the layer.
   */
  preparerender(): void {
    // Empty function to make TypeScript happy
  }

  /**
   * Render the layer.
   */
  render(): void {
    if (!this.map) {
      return
    }
    if (!this.renderer) {
      return
    }

    // Getting the viewportSize should also be possible through getting the bounds
    // And using project() to go to resource coordintas
    const canvas = this.map.getCanvas()
    const viewportSize = [
      canvas.width / window.devicePixelRatio,
      canvas.height / window.devicePixelRatio
    ] as [number, number]

    const geoCenterAsLngLat = this.map.getCenter()
    const projectedGeoCenter = lonLatToWebMercator([
      geoCenterAsLngLat.lng,
      geoCenterAsLngLat.lat
    ]) as Point

    const geoLowerLeftAsLngLat = this.map.unproject([0, viewportSize[1]])
    const geoLowerRightAsLngLat = this.map.unproject([
      viewportSize[0],
      viewportSize[1]
    ])
    const geoUpperRightAsLngLat = this.map.unproject([viewportSize[0], 0])
    const geoUpperLeftAsLngLat = this.map.unproject([0, 0])
    // TODO: project using map projection instead of supposing Mercator
    // Possible first step could be to use MapLibre's Mercator computation. Example:
    // const projectedGeoLowerLeftAsMercatorCoordinate = MercatorCoordinate.fromLngLat(geoLowerLeftAsLngLat)
    // const projectedGeoLowerLeftAsPoint = [projectedGeoLowerLeftAsMercatorCoordinate.x, projectedGeoLowerLeftAsMercatorCoordinate.y]
    // But this delivers results in Mercator coordinates that are rescaled to fit in a [0, 0] to [1, 1] rectangle.
    const projectedGeoLowerLeftAsPoint = lonLatToWebMercator([
      geoLowerLeftAsLngLat.lng,
      geoLowerLeftAsLngLat.lat
    ])
    const projectedGeoLowerRightAsPoint = lonLatToWebMercator([
      geoLowerRightAsLngLat.lng,
      geoLowerRightAsLngLat.lat
    ])
    const projectedGeoUpperRightAsPoint = lonLatToWebMercator([
      geoUpperRightAsLngLat.lng,
      geoUpperRightAsLngLat.lat
    ])
    const projectedGeoUpperLeftAsPoint = lonLatToWebMercator([
      geoUpperLeftAsLngLat.lng,
      geoUpperLeftAsLngLat.lat
    ])
    const projectedGeoRectangle = [
      projectedGeoLowerLeftAsPoint,
      projectedGeoLowerRightAsPoint,
      projectedGeoUpperRightAsPoint,
      projectedGeoUpperLeftAsPoint
    ] as Rectangle
    const projectedGeoSize = rectangleToSize(projectedGeoRectangle)
    const projectedGeoPerViewportScale = sizesToScale(
      projectedGeoSize,
      viewportSize
    )

    const rotation = -(this.map.getBearing() / 180) * Math.PI

    const devicePixelRatio = window.devicePixelRatio

    const viewport = new Viewport(
      viewportSize,
      projectedGeoCenter,
      projectedGeoPerViewportScale,
      { rotation, devicePixelRatio }
    )

    this.renderer.render(viewport)
  }

  private contextLost() {
    this.renderer?.contextLost()
  }

  private contextRestored() {
    this.renderer?.contextRestored()
  }

  private addEventListeners() {
    if (!this.renderer || !this.map) {
      return
    }

    this.map.on('webglcontextlost', this.contextLost.bind(this))
    this.map.on('webglcontextrestored', this.contextRestored.bind(this))

    this.renderer.addEventListener(
      WarpedMapEventType.CHANGED,
      this.render.bind(this)
    )

    this.renderer.addEventListener(
      WarpedMapEventType.IMAGEINFOLOADED,
      this.render.bind(this)
    )

    this.renderer.addEventListener(
      WarpedMapEventType.WARPEDMAPENTER,
      this.passWarpedMapEvent.bind(this)
    )

    this.renderer.addEventListener(
      WarpedMapEventType.WARPEDMAPLEAVE,
      this.passWarpedMapEvent.bind(this)
    )

    this.renderer.tileCache.addEventListener(
      WarpedMapEventType.FIRSTMAPTILELOADED,
      this.passWarpedMapEvent.bind(this)
    )

    this.renderer.tileCache.addEventListener(
      WarpedMapEventType.ALLREQUESTEDTILESLOADED,
      this.passWarpedMapEvent.bind(this)
    )

    this.renderer.warpedMapList.addEventListener(
      WarpedMapEventType.GEOREFERENCEANNOTATIONADDED,
      this.passWarpedMapEvent.bind(this)
    )

    this.renderer.warpedMapList.addEventListener(
      WarpedMapEventType.WARPEDMAPADDED,
      this.passWarpedMapEvent.bind(this)
    )

    this.renderer.warpedMapList.addEventListener(
      WarpedMapEventType.WARPEDMAPREMOVED,
      this.passWarpedMapEvent.bind(this)
    )

    this.renderer.warpedMapList.addEventListener(
      WarpedMapEventType.VISIBILITYCHANGED,
      this.render.bind(this)
    )

    this.renderer.warpedMapList.addEventListener(
      WarpedMapEventType.CLEARED,
      this.render.bind(this)
    )
  }

  private removeEventListeners() {
    if (!this.renderer || !this.map) {
      return
    }

    this.map.off('webglcontextlost', this.contextLost.bind(this))
    this.map.off('webglcontextrestored', this.contextRestored.bind(this))

    this.renderer.removeEventListener(
      WarpedMapEventType.CHANGED,
      this.render.bind(this)
    )

    this.renderer.removeEventListener(
      WarpedMapEventType.IMAGEINFOLOADED,
      this.render.bind(this)
    )

    this.renderer.removeEventListener(
      WarpedMapEventType.WARPEDMAPENTER,
      this.passWarpedMapEvent.bind(this)
    )

    this.renderer.removeEventListener(
      WarpedMapEventType.WARPEDMAPLEAVE,
      this.passWarpedMapEvent.bind(this)
    )

    this.renderer.tileCache.removeEventListener(
      WarpedMapEventType.FIRSTMAPTILELOADED,
      this.passWarpedMapEvent.bind(this)
    )

    this.renderer.tileCache.removeEventListener(
      WarpedMapEventType.ALLREQUESTEDTILESLOADED,
      this.passWarpedMapEvent.bind(this)
    )

    this.renderer.warpedMapList.removeEventListener(
      WarpedMapEventType.GEOREFERENCEANNOTATIONADDED,
      this.passWarpedMapEvent.bind(this)
    )

    this.renderer.warpedMapList.removeEventListener(
      WarpedMapEventType.WARPEDMAPADDED,
      this.passWarpedMapEvent.bind(this)
    )

    this.renderer.warpedMapList.removeEventListener(
      WarpedMapEventType.WARPEDMAPREMOVED,
      this.passWarpedMapEvent.bind(this)
    )

    this.renderer.warpedMapList.removeEventListener(
      WarpedMapEventType.VISIBILITYCHANGED,
      this.render.bind(this)
    )

    this.renderer.warpedMapList.removeEventListener(
      WarpedMapEventType.CLEARED,
      this.render.bind(this)
    )
  }

  private passWarpedMapEvent(event: Event) {
    if (event instanceof WarpedMapEvent) {
      if (this.map) {
        this.map.fire(event.type, event.data)
      }
    }
  }
}<|MERGE_RESOLUTION|>--- conflicted
+++ resolved
@@ -18,11 +18,13 @@
 
 import type { TransformationType, DistortionMeasure } from '@allmaps/transform'
 import type { WarpedMapLayerOptions } from '@allmaps/render'
-<<<<<<< HEAD
-import type { Rectangle, Ring, ImageInformations, Point } from '@allmaps/types'
-=======
-import type { Gcp, Rectangle, Ring, ImageInformations } from '@allmaps/types'
->>>>>>> ce9d2601
+import type {
+  Rectangle,
+  Ring,
+  ImageInformations,
+  Point,
+  Gcp
+} from '@allmaps/types'
 
 export type MapLibreWarpedMapLayerOptions = WarpedMapLayerOptions
 
@@ -282,12 +284,12 @@
   /**
    * Sets the GCOs of a single map
    * @param mapId - ID of the map
-   * @param gcos - new GCPs
+   * @param gcps - new GCPs
    */
   setMapGcps(mapId: string, gcps: Gcp[]) {
     assertRenderer(this.renderer)
 
-    this.renderer.warpedMapList.setMapGcps(mapId, gcps)
+    this.renderer.warpedMapList.setMapGcps(gcps, mapId)
     this.map?.triggerRepaint()
   }
 
@@ -316,7 +318,7 @@
   setMapTransformationType(mapId: string, transformation: TransformationType) {
     assertRenderer(this.renderer)
 
-    this.renderer.warpedMapList.setMapTransformationType(mapId, transformation)
+    this.renderer.warpedMapList.setMapTransformationType(transformation, mapId)
     this.map?.triggerRepaint()
   }
 
