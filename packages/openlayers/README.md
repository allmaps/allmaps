# @allmaps/openlayers

Allmaps plugin for OpenLayers. Plugin that uses WebGL to show warped IIIF images on an OpenLayers map. The plugin works by loading [Georeference Annotations](https://iiif.io/api/georef/extension/georef/).

Allmaps plugin for [Leaflet](https://leafletjs.com/). This plugin allows displaying georeferenced [IIIF images](https://iiif.io/) on a Leaflet map. The plugin works by loading [Georeference Annotations](https://iiif.io/api/georef/extension/georef/) and uses WebGL to transform images from a IIIF image server to overlay them on their correct geographical position. See [allmaps.org](https://allmaps.org) for more information.

[![Example of the Allmaps plugin for OpenLayers](https://raw.githubusercontent.com/allmaps/allmaps/main/packages/openlayers/example.jpg)](https://observablehq.com/@allmaps/openlayers-plugin)

Examples:

- [Observable notebook](https://observablehq.com/@allmaps/openlayers-plugin)

## How it works

This plugin exports the class `WarpedMapLayer`. You can add one or multiple Georeference Annotations (or AnnotationPages that contain multiple Georeference Annotations) to a WarpedMapLayer and add the WarpedMapLayer to your OpenLayers map. This will render all georeferenced maps defined by the Georeference Annotations.

To understand what happens under the hood for each georeferenced map, see the [@allmaps/render](../render/README.md) package.

## Installation

This package works in browsers and in Node.js as an ESM or an UMD module.

Install with pnpm:

```sh
pnpm install @allmaps/openlayers
```

You can optionally build this package locally by running:

```sh
pnpm run build
```

## Usage

Built for OpenLayers 8, but should work with OpenLayers 6 and OpenLayers 7 as well.

### Loading a Georeference Annotation

Creating a `WarpedMapLayer` and adding a Georeference Annotation to an OpenLayers map looks like this:

```js
import { WarpedMapLayer } from '@allmaps/openlayers'

const map = new ol.Map({
  target: 'map',
  layers: [
    new ol.layer.Tile({
      source: new ol.source.OSM()
    })
  ],
  view: new ol.View({
    center: ol.proj.fromLonLat([-71.00661, 42.37124]),
    zoom: 14
  })
})

// Create WarpedMapLayer
const warpedMapLayer = new WarpedMapLayer()

// Add the WarpedMapLayer to the map and load a Georeference Annotation
const annotationUrl = 'https://annotations.allmaps.org/maps/a9458d2f895dcdfb'
map.addLayer(warpedMapLayer)
warpedMapLayer.addGeoreferenceAnnotationByUrl(annotationUrl)
```

A Georeference Annotation can be added using the `addGeoreferenceAnnotation` and `addGeoreferenceAnnotationByUrl` functions:

```js
fetch(annotationUrl)
  .then((response) => response.json())
  .then((annotation) => warpedMapLayer.addGeoreferenceAnnotation(annotation))
```

Or:

```js
await warpedMapLayer.addGeoreferenceAnnotationByUrl(annotationUrl)
```

### Events

The following events are emitted to inform you of the state of the WarpedMapLayer:

| Description                                                   | Type                      | Data                               |
| ------------------------------------------------------------- | ------------------------- | ---------------------------------- |
| A warped map has been added to the warped map list            | `warpedmapadded`          | `mapId: string`                    |
| A warped map has been removed from the warped map list        | `warpedmapremoved`        | `mapId: string`                    |
| A warped map enters the viewport                              | `warpedmapenter`          | `mapId: string`                    |
| A warped map leaves the viewport                              | `warpedmapleave`          | `mapId: string`                    |
| The visibility of some warpedMaps has changed                 | `visibilitychanged`       | `mapIds: string[]`                 |
| The cache loaded a first tile of a map                        | `firstmaptileloaded`      | `{mapId: string, tileUrl: string}` |
| All tiles requested for the current viewport have been loaded | `allrequestedtilesloaded` |                                    |

You can listen to them in the typical OpenLayers way. Here's an example:

```js
warpedMapLayer.on('warpedmapadded', (event) => {
  console.log(event.mapId, warpedMapLayer.getExtent())
})
```

### What is a _map_?

An OpenLayers map is an instance of the OpenLayers [`Map`](https://openlayers.org/en/latest/apidoc/module-ol_Map-Map.html) class, the central class of the OpenLayers API, used to create a map on a page and manipulate it.

In Allmaps there are multiple classes describing maps, one for each phase a map takes through the Allmaps rendering pipeline:

- When a Georeference Annotation is parsed, an instance of the Georeferenced Map class is created from it.
- When this map is loaded into an application for rendering, an instance of the Warped Map class is created from it.
- Inside the WebGL2 rendering package, the `WebGL2WarpedMap` class is used to render the map.

All these map phases originating from the same Georeference Annotation have the same unique `mapId` property. This string value is used thoughout Allmaps (and in the API below) to identify a map. It is returned after adding a Georeference Annotation to a warpedMapLayer, so you can use it later to call functions on a specific map.

## License

MIT

## API

### `new OLWarpedMapEvent(type, data)`

###### Parameters

- `type` (`string`)
- `data` (`unknown`)

###### Returns

`OLWarpedMapEvent`.

###### Extends

- `Event`

### `OLWarpedMapEvent#data`

###### Type

```ts
unknown
```

### `new WarpedMapEvent(type, data)`

###### Parameters

- `type` (`WarpedMapEventType`)
- `data?` (`unknown`)

###### Returns

`WarpedMapEvent`.

###### Extends

- `Event`

### `WarpedMapEvent#data?`

###### Type

```ts
unknown
```

### `new WarpedMapLayer(options)`

Creates a WarpedMapLayer instance

###### Parameters

<<<<<<< HEAD
* `options?` (`Partial<WebGL2RenderOptions> | undefined`)
  * the WebGL2 renderer options
=======
- `options?` (`Partial<WebGL2RendererOptions> | undefined`)
  - the WebGL2 renderer options
>>>>>>> 9bbb492f

###### Returns

`WarpedMapLayer`.

###### Extends

- `Layer`

### `WarpedMapLayer#addEventListeners()`

###### Parameters

There are no parameters.

###### Returns

`void`.

### `WarpedMapLayer#addGeoreferenceAnnotation(annotation)`

Adds a [Georeference Annotation](https://iiif.io/api/extension/georef/).

###### Parameters

- `annotation` (`unknown`)
  - Georeference Annotation

###### Returns

`Promise<Array<string | Error>>`.

- the map IDs of the maps that were added, or an error per map

### `WarpedMapLayer#addGeoreferenceAnnotationByUrl(annotationUrl)`

Adds a [Georeference Annotation](https://iiif.io/api/extension/georef/) by URL.

###### Parameters

- `annotationUrl` (`string`)
  - Georeference Annotation

###### Returns

`Promise<Array<string | Error>>`.

- the map IDs of the maps that were added, or an error per map

### `WarpedMapLayer#addGeoreferencedMap(georeferencedMap)`

Adds a Georeferenced map.

###### Parameters

- `georeferencedMap` (`unknown`)
  - Georeferenced map

###### Returns

`Promise<string | Error>`.

- the map ID of the map that was added, or an error

### `WarpedMapLayer#bringMapsForward(mapIds)`

Bring maps forward

###### Parameters

- `mapIds` (`Iterable<string>`)
  - IDs of the maps

###### Returns

`void`.

### `WarpedMapLayer#bringMapsToFront(mapIds)`

Bring maps to front

###### Parameters

- `mapIds` (`Iterable<string>`)
  - IDs of the maps

###### Returns

`void`.

### `WarpedMapLayer#canvas`

###### Type

```ts
HTMLCanvasElement
```

### `WarpedMapLayer#canvasSize`

###### Type

```ts
;[number, number]
```

### `WarpedMapLayer#clear()`

Clears: removes all maps

###### Parameters

There are no parameters.

###### Returns

`void`.

### `WarpedMapLayer#container`

###### Type

```ts
HTMLElement
```

### `WarpedMapLayer#contextLost(event)`

###### Parameters

- `event` (`Event`)

###### Returns

`void`.

### `WarpedMapLayer#contextRestored(event)`

###### Parameters

- `event` (`Event`)

###### Returns

`void`.

### `WarpedMapLayer#dispose()`

Disposes all WebGL resources and cached tiles

###### Parameters

There are no parameters.

###### Returns

`void`.

### `WarpedMapLayer#getCanvas()`

Gets the HTML canvas element of the layer

###### Parameters

There are no parameters.

###### Returns

HTML Canvas element (`HTMLCanvasElement | null`).

### `WarpedMapLayer#getContainer()`

Gets the HTML container element of the layer

###### Parameters

There are no parameters.

###### Returns

HTML element (`HTMLElement`).

### `WarpedMapLayer#getExtent()`

Return the bounding box of all visible maps in the layer (inside or outside of the Viewport), in projected coordinates.

###### Parameters

There are no parameters.

###### Returns

`Extent | undefined`.

- bounding box of all warped maps

### `WarpedMapLayer#getLonLatExtent()`

Return the bounding box of all visible maps in the layer (inside or outside of the Viewport), in longitude/latitude coordinates.

###### Parameters

There are no parameters.

###### Returns

`Extent | undefined`.

- Bounding box of all warped maps

### `WarpedMapLayer#getMapOpacity(mapId)`

Gets the opacity of a single map

###### Parameters

- `mapId` (`string`)
  - ID of the map

###### Returns

Opacity of the map (`number | undefined`).

### `WarpedMapLayer#getMapZIndex(mapId)`

Returns the z-index of a single map

###### Parameters

- `mapId` (`string`)
  - ID of the warped map

###### Returns

`number | undefined`.

- z-index of the warped map

### `WarpedMapLayer#getWarpedMap(mapId)`

Returns a single map's warped map

###### Parameters

- `mapId` (`string`)
  - ID of the map

###### Returns

the warped map (`WebGL2WarpedMap | undefined`).

### `WarpedMapLayer#getWarpedMapList()`

Returns the WarpedMapList object that contains a list of the warped maps of all loaded maps

###### Parameters

There are no parameters.

###### Returns

the warped map list (`WarpedMapList<WebGL2WarpedMap>`).

### `WarpedMapLayer#gl`

###### Type

```ts
WebGL2RenderingContext
```

### `WarpedMapLayer#hideMap(mapId)`

Make a single map invisible

###### Parameters

- `mapId` (`string`)
  - ID of the map

###### Returns

`void`.

### `WarpedMapLayer#hideMaps(mapIds)`

Make multiple maps invisible

###### Parameters

- `mapIds` (`Iterable<string>`)
  - IDs of the maps

###### Returns

`void`.

### `WarpedMapLayer#isMapVisible(mapId)`

Returns the visibility of a single map

###### Parameters

- `mapId` (`string`)

###### Returns

`boolean | undefined`.

- whether the map is visible

### `WarpedMapLayer#passWarpedMapEvent(event)`

###### Parameters

- `event` (`Event`)

###### Returns

`void`.

### `WarpedMapLayer#removeEventListeners()`

###### Parameters

There are no parameters.

###### Returns

`void`.

### `WarpedMapLayer#removeGeoreferenceAnnotation(annotation)`

Removes a [Georeference Annotation](https://iiif.io/api/extension/georef/).

###### Parameters

- `annotation` (`unknown`)
  - Georeference Annotation

###### Returns

`Promise<Array<string | Error>>`.

- the map IDs of the maps that were removed, or an error per map

### `WarpedMapLayer#removeGeoreferenceAnnotationByUrl(annotationUrl)`

Removes a [Georeference Annotation](https://iiif.io/api/extension/georef/) by URL.

###### Parameters

- `annotationUrl` (`string`)
  - Georeference Annotation

###### Returns

`Promise<Array<string | Error>>`.

- the map IDs of the maps that were removed, or an error per map

### `WarpedMapLayer#removeGeoreferencedMap(georeferencedMap)`

Removes a Georeferenced map.

###### Parameters

- `georeferencedMap` (`unknown`)
  - Georeferenced map

###### Returns

`Promise<string | Error>`.

- the map ID of the map that was remvoed, or an error

### `WarpedMapLayer#removeGeoreferencedMapById(mapId)`

###### Parameters

- `mapId` (`string`)

###### Returns

`void`.

### `WarpedMapLayer#render(frameState)`

Render the layer.

###### Parameters

- `frameState` (`{ pixelRatio: number; time: number; viewState: State; animate: boolean; coordinateToPixelTransform: Transform; ... 14 more ...; renderTargets: { [x: string]: boolean; }; }`)
  - OpenLayers frame state

###### Returns

The rendered element (`HTMLElement`).

### `WarpedMapLayer#renderer`

###### Type

```ts
WebGL2Renderer
```

### `WarpedMapLayer#resetColorize()`

Resets the colorization for all maps

###### Parameters

There are no parameters.

###### Returns

`void`.

### `WarpedMapLayer#resetGrid()`

Resets the grid for all maps

###### Parameters

There are no parameters.

###### Returns

`void`.

### `WarpedMapLayer#resetMapColorize(mapId)`

Resets the colorization of a single map

###### Parameters

- `mapId` (`string`)
  - ID of the map

###### Returns

`void`.

### `WarpedMapLayer#resetMapGrid(mapId)`

Resets the grid of a single map

###### Parameters

- `mapId` (`string`)
  - ID of the map

###### Returns

`void`.

### `WarpedMapLayer#resetMapOpacity(mapId)`

Resets the opacity of a single map to fully opaque

###### Parameters

- `mapId` (`string`)
  - ID of the map

###### Returns

`void`.

### `WarpedMapLayer#resetMapRemoveColor(mapId)`

Resets the color for a single map

###### Parameters

- `mapId` (`string`)
  - ID of the map

###### Returns

`void`.

### `WarpedMapLayer#resetMapSaturation(mapId)`

Resets the saturation of a single map to the original colors

###### Parameters

- `mapId` (`string`)
  - ID of the map

###### Returns

`void`.

### `WarpedMapLayer#resetRemoveColor()`

Resets the color removal for all maps

###### Parameters

There are no parameters.

###### Returns

`void`.

### `WarpedMapLayer#resetSaturation()`

Resets the saturation of a single map to the original colors

###### Parameters

There are no parameters.

###### Returns

`void`.

### `WarpedMapLayer#resizeCanvas(canvas, __1)`

###### Parameters

- `canvas` (`HTMLCanvasElement`)
- `undefined` (`[number, number]`)

###### Returns

`boolean`.

### `WarpedMapLayer#resizeObserver`

###### Type

```ts
ResizeObserver
```

### `WarpedMapLayer#resized(entries)`

###### Parameters

- `entries` (`Array<ResizeObserverEntry>`)

###### Returns

`void`.

### `WarpedMapLayer#sendMapsBackward(mapIds)`

Send maps backward

###### Parameters

- `mapIds` (`Iterable<string>`)
  - IDs of the maps

###### Returns

`void`.

### `WarpedMapLayer#sendMapsToBack(mapIds)`

Send maps to back

###### Parameters

- `mapIds` (`Array<string>`)
  - IDs of the maps

###### Returns

`void`.

### `WarpedMapLayer#setColorize(hexColor)`

Sets the colorization for all maps

###### Parameters

- `hexColor` (`string`)
  - desired hex color

###### Returns

`void`.

### `WarpedMapLayer#setGrid(enabled)`

Sets the grid for all maps

###### Parameters

- `enabled` (`boolean`)
  - whether to show the grid

###### Returns

`void`.

### `WarpedMapLayer#setImageInformations(imageInformations)`

Sets the object that caches image information

###### Parameters

- `imageInformations` (`Map<string, unknown>`)
  - Object that caches image information

###### Returns

`void`.

### `WarpedMapLayer#setMapColorize(mapId, hexColor)`

Sets the colorization for a single mapID of the map

###### Parameters

- `mapId` (`string`)
  - ID of the map
- `hexColor` (`string`)
  - desired hex color

###### Returns

`void`.

### `WarpedMapLayer#setMapGcps(mapId, gcps)`

Sets the GCOs of a single map

###### Parameters

- `mapId` (`string`)
  - ID of the map
- `gcps` (`Array<Gcp>`)

###### Returns

`void`.

### `WarpedMapLayer#setMapGrid(mapId, enabled)`

Sets the grid for a single mapID of the map

###### Parameters

- `mapId` (`string`)
  - ID of the map
- `enabled` (`boolean`)
  - whether to show the grid

###### Returns

`void`.

### `WarpedMapLayer#setMapOpacity(mapId, opacity)`

Sets the opacity of a single map

###### Parameters

- `mapId` (`string`)
  - ID of the map
- `opacity` (`number`)
  - opacity between 0 and 1, where 0 is fully transparent and 1 is fully opaque

###### Returns

`void`.

### `WarpedMapLayer#setMapRemoveColor(mapId, options)`

Removes a color from a single map

###### Parameters

- `mapId` (`string`)
  - ID of the map
- `options` (`{
  hexColor?: string | undefined
  threshold?: number | undefined
  hardness?: number | undefined
}`)

###### Returns

`void`.

### `WarpedMapLayer#setMapResourceMask(mapId, resourceMask)`

Sets the resource mask of a single map

###### Parameters

- `mapId` (`string`)
  - ID of the map
- `resourceMask` (`Array<Point>`)
  - new resource mask

###### Returns

`void`.

### `WarpedMapLayer#setMapSaturation(mapId, saturation)`

Sets the saturation of a single map

###### Parameters

- `mapId` (`string`)
  - ID of the map
- `saturation` (`number`)
  - saturation between 0 and 1, where 0 is grayscale and 1 are the original colors

###### Returns

`void`.

### `WarpedMapLayer#setMapTransformationType(mapId, transformation)`

Sets the transformation type of a single map

###### Parameters

<<<<<<< HEAD
* `mapId` (`string`)
  * ID of the map
* `transformation` (`  | 'straight'
    | 'helmert'
    | 'polynomial'
    | 'polynomial1'
    | 'polynomial2'
    | 'polynomial3'
    | 'thinPlateSpline'
    | 'projective'
    | 'linear'`)
  * new transformation type
=======
- `mapId` (`string`)
  - ID of the map
- `transformation` (`  | 'straight'
| 'helmert'
| 'polynomial'
| 'polynomial1'
| 'polynomial2'
| 'polynomial3'
| 'thinPlateSpline'
| 'projective'
| 'linear'`)
  - new transformation type
>>>>>>> 9bbb492f

###### Returns

`void`.

### `WarpedMapLayer#setMapsDistortionMeasure(mapIds, distortionMeasure)`

Sets the distortion measure of multiple maps

###### Parameters

- `mapIds` (`Iterable<string>`)
  - IDs of the maps
- `distortionMeasure?` (`DistortionMeasure | undefined`)
  - new distortion measure

###### Returns

`void`.

### `WarpedMapLayer#setMapsTransformationType(mapIds, transformation)`

Sets the transformation type of multiple maps

###### Parameters

<<<<<<< HEAD
* `mapIds` (`Iterable<string>`)
  * IDs of the maps
* `transformation` (`  | 'straight'
    | 'helmert'
    | 'polynomial'
    | 'polynomial1'
    | 'polynomial2'
    | 'polynomial3'
    | 'thinPlateSpline'
    | 'projective'
    | 'linear'`)
  * new transformation type
=======
- `mapIds` (`Iterable<string>`)
  - IDs of the maps
- `transformation` (`  | 'straight'
| 'helmert'
| 'polynomial'
| 'polynomial1'
| 'polynomial2'
| 'polynomial3'
| 'thinPlateSpline'
| 'projective'
| 'linear'`)
  - new transformation type
>>>>>>> 9bbb492f

###### Returns

`void`.

### `WarpedMapLayer#setOptions(options)`

Sets the options

###### Parameters

<<<<<<< HEAD
* `options?` (`Partial<WebGL2RenderOptions> | undefined`)
  * Options
=======
- `options?` (`Partial<WebGL2RendererOptions> | undefined`)
  - Options
>>>>>>> 9bbb492f

###### Returns

`void`.

### `WarpedMapLayer#setRemoveColor(options)`

Removes a color from all maps

###### Parameters

- `options` (`{
  hexColor?: string | undefined
  threshold?: number | undefined
  hardness?: number | undefined
}`)

###### Returns

`void`.

### `WarpedMapLayer#setSaturation(saturation)`

Sets the saturation of a single map

###### Parameters

- `saturation` (`number`)
  - saturation between 0 and 1, where 0 is grayscale and 1 are the original colors

###### Returns

`void`.

### `WarpedMapLayer#showMap(mapId)`

Make a single map visible

###### Parameters

- `mapId` (`string`)
  - ID of the map

###### Returns

`void`.

### `WarpedMapLayer#showMaps(mapIds)`

Make multiple maps visible

###### Parameters

- `mapIds` (`Iterable<string>`)
  - IDs of the maps

###### Returns

`void`.<|MERGE_RESOLUTION|>--- conflicted
+++ resolved
@@ -171,13 +171,8 @@
 
 ###### Parameters
 
-<<<<<<< HEAD
-* `options?` (`Partial<WebGL2RenderOptions> | undefined`)
-  * the WebGL2 renderer options
-=======
 - `options?` (`Partial<WebGL2RendererOptions> | undefined`)
   - the WebGL2 renderer options
->>>>>>> 9bbb492f
 
 ###### Returns
 
@@ -905,20 +900,6 @@
 
 ###### Parameters
 
-<<<<<<< HEAD
-* `mapId` (`string`)
-  * ID of the map
-* `transformation` (`  | 'straight'
-    | 'helmert'
-    | 'polynomial'
-    | 'polynomial1'
-    | 'polynomial2'
-    | 'polynomial3'
-    | 'thinPlateSpline'
-    | 'projective'
-    | 'linear'`)
-  * new transformation type
-=======
 - `mapId` (`string`)
   - ID of the map
 - `transformation` (`  | 'straight'
@@ -931,7 +912,6 @@
 | 'projective'
 | 'linear'`)
   - new transformation type
->>>>>>> 9bbb492f
 
 ###### Returns
 
@@ -958,20 +938,6 @@
 
 ###### Parameters
 
-<<<<<<< HEAD
-* `mapIds` (`Iterable<string>`)
-  * IDs of the maps
-* `transformation` (`  | 'straight'
-    | 'helmert'
-    | 'polynomial'
-    | 'polynomial1'
-    | 'polynomial2'
-    | 'polynomial3'
-    | 'thinPlateSpline'
-    | 'projective'
-    | 'linear'`)
-  * new transformation type
-=======
 - `mapIds` (`Iterable<string>`)
   - IDs of the maps
 - `transformation` (`  | 'straight'
@@ -984,7 +950,6 @@
 | 'projective'
 | 'linear'`)
   - new transformation type
->>>>>>> 9bbb492f
 
 ###### Returns
 
@@ -996,13 +961,8 @@
 
 ###### Parameters
 
-<<<<<<< HEAD
-* `options?` (`Partial<WebGL2RenderOptions> | undefined`)
-  * Options
-=======
 - `options?` (`Partial<WebGL2RendererOptions> | undefined`)
   - Options
->>>>>>> 9bbb492f
 
 ###### Returns
 
