{
  "name": "@allmaps/openlayers",
  "version": "1.0.0-beta.43",
  "author": {
    "name": "Bert Spaan",
    "email": "hello@bertspaan.nl",
    "url": "https://bertspaan.nl"
  },
  "description": "OpenLayers classes for Allmaps",
  "type": "module",
  "types": "./dist/index.d.ts",
  "module": "./dist/index.js",
  "main": "./dist/index.js",
<<<<<<< HEAD
  "unpkg": "./dist/bundled/allmaps-openlayers-8.umd.cjs",
=======
  "unpkg": "./dist/bundled/allmaps-openlayers-8.umd.js",
>>>>>>> 417f15e4
  "exports": {
    ".": {
      "types": "./dist/index.d.ts",
      "require": "./dist/bundled/allmaps-openlayers-8.umd.js",
      "import": "./dist/bundled/allmaps-openlayers-8.es.js"
    }
  },
  "files": [
    "dist"
  ],
  "publishConfig": {
    "access": "public"
  },
  "repository": {
    "type": "git",
    "url": "https://github.com/allmaps/allmaps.git",
    "directory": "packages/openlayers"
  },
  "homepage": "https://allmaps.org",
  "keywords": [
    "iiif",
    "georeference",
    "map",
    "openlayers",
    "allmaps"
  ],
  "scripts": {
    "dev": "vite",
    "watch": "vite build --watch",
    "build": "vite build && npm run documentation",
    "preview": "vite preview",
    "types": "tsc --noEmit",
    "build:types": "tsc --declaration --esModuleInterop",
    "lint": "prettier --check src test && eslint src test --ext .js,.ts",
    "format": "prettier --write src test",
    "preversion": "npm run types && npm run lint && npm test",
    "test": "NODE_ENV=test mocha",
    "documentation": "documentation readme dist/index.js --markdown-toc-max-depth=3 --section=API",
    "pretest": "npm run build"
  },
  "license": "GPL-3.0-or-later",
  "dependencies": {
    "@allmaps/render": "^1.0.0-beta.39",
    "@allmaps/stdlib": "^1.0.0-beta.14",
    "lodash-es": "^4.17.21",
    "ol": "^8.1.0"
  },
  "devDependencies": {
    "@types/lodash-es": "^4.17.6",
    "@typescript-eslint/eslint-plugin": "^5.45.0",
    "@typescript-eslint/parser": "^5.45.0",
    "documentation": "^14.0.0",
    "eslint": "^8.35.0",
    "mocha": "^8.4.0",
    "prettier": "^2.8.0",
    "typescript": "^5.0.0",
    "vite": "^4.3.0"
  }
}<|MERGE_RESOLUTION|>--- conflicted
+++ resolved
@@ -11,11 +11,7 @@
   "types": "./dist/index.d.ts",
   "module": "./dist/index.js",
   "main": "./dist/index.js",
-<<<<<<< HEAD
-  "unpkg": "./dist/bundled/allmaps-openlayers-8.umd.cjs",
-=======
   "unpkg": "./dist/bundled/allmaps-openlayers-8.umd.js",
->>>>>>> 417f15e4
   "exports": {
     ".": {
       "types": "./dist/index.d.ts",
