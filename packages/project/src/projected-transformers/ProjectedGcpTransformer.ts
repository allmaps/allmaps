--- conflicted
+++ resolved
@@ -92,13 +92,8 @@
     type: TransformationType = 'polynomial',
     partialProjectedGcpTransformerOptions?: Partial<ProjectedGcpTransformerOptions>
   ) {
-<<<<<<< HEAD
     const projectedGcpTransformerOptions = mergeOptionsUnlessUndefined(
-      defaultProjectedTransformerOptions,
-=======
-    const projectedGcpTransformerOptions = mergeOptions(
       defaultProjectedGcpTransformerOptions,
->>>>>>> 40618826
       partialProjectedGcpTransformerOptions
     )
 
@@ -379,11 +374,6 @@
     }
     options = mergeOptions(georeferencedMapInput, options)
 
-    const georeferencedMapInput = {
-      transformationType: georeferencedMap.transformation?.type
-    }
-    options = mergeOptions(georeferencedMapInput, options)
-
     return new ProjectedGcpTransformer(
       georeferencedMap.gcps,
       options.transformationType,
