import { describe, it } from 'mocha'

import {
  expectToBeCloseToArray,
  expectToBeCloseToArrayArray
} from '../../stdlib/test/helper-functions.js'

import { GcpTransformer } from '../../transform/dist/index.js'
import { ProjectedGcpTransformer, proj4 } from '../dist/index.js'

import { gcps6 } from './input/gcps-test.js'
import {
  epsg28992,
  epsg31370,
  epsg31370projjson,
  epsg3857,
  epsg4326
} from './input/projections-test.js'

describe('Projected Transform LineString Forward To LineString with default EPSG:3857 internal projection and projection', () => {
  const transformerOptions = {
    minOffsetRatio: 0.001,
    maxDepth: 1
  }
  const projectedTransformer = new ProjectedGcpTransformer(
    gcps6,
    'thinPlateSpline',
    transformerOptions
  )
  const resourceLineString = [
    [1000, 1000],
    [1000, 2000],
    [2000, 2000],
    [2000, 1000]
  ]
  const projectedGeoLineString = [
    [488576.54485216417, 6792728.737533841],
    [488791.58558205474, 6791060.980263279],
    [489019.72298704047, 6789397.710447973],
    [490862.5463069625, 6789498.9693025835],
    [492686.09490919975, 6789595.307889521],
    [492371.6490955601, 6791235.9925656635],
    [492106.37606822746, 6792891.1754726]
  ]

  it(`should transform the lineString to webmercator and add some midpoints`, () => {
    expectToBeCloseToArrayArray(
      projectedTransformer.transformToGeo(resourceLineString),
      projectedGeoLineString
    )
  })
})

describe('Projected Transform LineString Forward To LineString with default EPSG:3857 internal projection and projection', () => {
  const transformerOptions = {
    minOffsetRatio: 0.001,
    maxDepth: 1
  }
  const projectedTransformer = new ProjectedGcpTransformer(
    gcps6,
    'thinPlateSpline',
    transformerOptions
  )
  const resourceLineString = [
    [3655, 2212],
    [2325, 3134],
    [3972, 325],
    [3451, 2876],
    [2067, 920],
    [622, 941]
  ]
  const projectedGeoLineString = [
    [498246.8195647142, 6789061.316027705],
    [496595.9732655353, 6787546.801212325],
    [494783.7898554361, 6785995.114473057],
    [496391.8586632488, 6790623.562354985],
    [498497.64212101337, 6795403.988950945],
    [498135.8154413349, 6791100.393518668],
    [498076.9264938777, 6786883.571136022],
    [495239.5461210053, 6790036.9871731205],
    [492300.2095900435, 6793167.011607833],
    [489770.9992948517, 6793018.672759057],
    [487201.94796965295, 6792860.379165613]
  ]

  it(`should transform the lineString to webmercator and add some midpoints`, () => {
    expectToBeCloseToArrayArray(
      projectedTransformer.transformToGeo(resourceLineString),
      projectedGeoLineString
    )
  })
})

describe('Projected Transform LineString Forward To LineString with EPSG:31370 internal projection and default EPSG:3857 projection', () => {
  const transformerOptions = {
    minOffsetRatio: 0.001,
    maxDepth: 1,
    internalProjection: epsg31370
  }
  const projectedTransformer = new ProjectedGcpTransformer(
    gcps6,
    'thinPlateSpline',
    transformerOptions
  )
  const resourceLineString = [
    [3655, 2212],
    [2325, 3134],
    [3972, 325],
    [3451, 2876],
    [2067, 920],
    [622, 941]
  ]
  const projectedGeoLineString = [
    [498247.196090505, 6789061.7676701555],
    [496596.0857961293, 6787546.818863111],
    [494783.8626652385, 6785995.157771795],
    [496392.4627162781, 6790624.950878147],
    [498501.57678734255, 6795410.032138047],
    [498137.15972611686, 6791102.130838948],
    [498076.85849569837, 6786883.389086489],
    [495239.9136289843, 6790037.973029668],
    [492298.9972965987, 6793169.702451241],
    [489767.88734149706, 6793019.906716891],
    [487196.5540720398, 6792859.377809678]
  ]
  // Note: all points are different, not just the midpoints

  it(`should transform the lineString to webmercator, via an internal EPSG:31370 projection which results in other points`, () => {
    expectToBeCloseToArrayArray(
      projectedTransformer.transformToGeo(resourceLineString),
      projectedGeoLineString
    )
  })
})

describe('Projected Transform LineString Forward To LineString with EPSG:31370 internal projection and EPSG:31370 projection', () => {
  const transformerOptions = {
    minOffsetRatio: 0.001,
    maxDepth: 1,
    internalProjection: epsg31370,
    projection: epsg31370
  }
  const projectedTransformer = new ProjectedGcpTransformer(
    gcps6,
    'thinPlateSpline',
    transformerOptions
  )
  const resourceLineString = [
    [3655, 2212],
    [2325, 3134],
    [3972, 325],
    [3451, 2876],
    [2067, 920],
    [622, 941]
  ]
  const projectedGeoLineString = [
    [157364.72155813803, 292213.3880919358],
    [156345.5951194615, 291278.16064894106],
    [155226.52356937024, 290320.2264339132],
    [156217.41595393256, 293175.2561051091],
    [157516.11682170592, 296124.98325977474],
    [157294.9165920899, 293470.7466456862],
    [157261.3838685806, 290870.3819669662],
    [155505.73158458815, 292812.6936025433],
    [153687.2076241993, 294740.744872259],
    [152123.9340341536, 294647.5555558782],
    [150535.76008321813, 294548.22782318294]
  ]

  it(`should transform the lineString to EPSG:31370 projection, and add some midpoints`, () => {
    expectToBeCloseToArrayArray(
      projectedTransformer.transformToGeo(resourceLineString),
      projectedGeoLineString
    )
  })
})

describe('Projected Transform LineString Forward To LineString with EPSG:31370 internal projection and EPSG:28992 projection', () => {
  const transformerOptions = {
    minOffsetRatio: 0.001,
    maxDepth: 1,
    internalProjection: epsg31370,
    projection: epsg28992
  }
  const projectedTransformer = new ProjectedGcpTransformer(
    gcps6,
    'thinPlateSpline',
    transformerOptions
  )
  const resourceLineString = [
    [3655, 2212],
    [2325, 3134],
    [3972, 325],
    [3451, 2876],
    [2067, 920],
    [622, 941]
  ]
  const projectedGeoLineString = [
    [92171.96319801327, 439250.7392195241],
    [91140.1318550074, 438330.2059945731],
    [90008.06902330121, 437388.3781427277],
    [91038.64166624477, 440228.31014306704],
    [92378.19922071013, 443158.54244443506],
    [92119.83597131, 440508.5490631829],
    [92049.81893950628, 437909.7404415105],
    [90322.16486404435, 439875.89373726887],
    [88531.49536626287, 441828.6782593381],
    [86967.57638718556, 441757.502798549],
    [85378.67808803722, 441680.55210508476]
  ]

  it(`should transform the lineString to EPSG:31370 projection, and add some midpoints`, () => {
    expectToBeCloseToArrayArray(
      projectedTransformer.transformToGeo(resourceLineString),
      projectedGeoLineString
    )
  })
})

describe('Allow to change a projection of a transformer', () => {
  const projectedTransformer4326 = new ProjectedGcpTransformer(
    gcps6,
    'thinPlateSpline',
    {
      minOffsetRatio: 0.01,
      maxDepth: 1,
      internalProjection: epsg3857,
      projection: epsg4326
    }
  )
  const projectedTransformer31370 = new ProjectedGcpTransformer(
    gcps6,
    'thinPlateSpline',
    {
      minOffsetRatio: 0.01,
      maxDepth: 1,
      internalProjection: epsg3857,
      projection: epsg31370
    }
  )
  const projectedTransformer31370setTo4326 =
    projectedTransformer31370.setProjection(epsg4326)

  const resourceLineString = [
    [1000, 1000],
    [1000, 2000],
    [2000, 2000],
    [2000, 1000]
  ]

  it(`should give the same result as a transformer that was given that projection on construction`, () => {
    expectToBeCloseToArrayArray(
      projectedTransformer4326.transformToGeo(resourceLineString),
      projectedTransformer31370setTo4326.transformToGeo(resourceLineString)
    )
  })
})

describe('Allow to modify the requested projection in a transform function', () => {
  const projectedTransformer4326 = new ProjectedGcpTransformer(
    gcps6,
    'thinPlateSpline',
    {
      minOffsetRatio: 0.01,
      maxDepth: 1,
      internalProjection: epsg3857,
      projection: epsg4326
    }
  )
  const projectedTransformer31370 = new ProjectedGcpTransformer(
    gcps6,
    'thinPlateSpline',
    {
      minOffsetRatio: 0.01,
      maxDepth: 1,
      internalProjection: epsg3857,
      projection: epsg31370
    }
  )

  const resourceLineString = [
    [1000, 1000],
    [1000, 2000],
    [2000, 2000],
    [2000, 1000]
  ]

  it(`should give the same result as a transformer that was given that projection on construction`, () => {
    expectToBeCloseToArrayArray(
      projectedTransformer4326.transformToGeo(resourceLineString),
      projectedTransformer31370.transformToGeo(resourceLineString, {
        projection: epsg4326
      })
    )
  })
})

<<<<<<< HEAD
describe('Projected Transform LineString Forward To LineString with EPSG:4326 internal projection and projection', () => {
  const transformerOptions = {
    minOffsetRatio: 0.01,
    maxDepth: 1,
    internalProjection: epsg4326,
    projection: epsg4326
  }
  const transformer = new GcpTransformer(
=======
describe('Support PROJJSON projections', async () => {
  it(`should give the same result as a proj4-string`, () => {
    expectToBeCloseToArray(
      proj4(epsg31370.definition, [4, 51]),
      proj4(epsg31370projjson.definition, [4, 51])
    )
  })

  const transformerOptions = {
    minOffsetRatio: 0.001,
    maxDepth: 1,
    internalProjection: epsg31370,
    projection: epsg31370
  }
  const projectedTransformer = new ProjectedGcpTransformer(
>>>>>>> 40618826
    gcps6,
    'thinPlateSpline',
    transformerOptions
  )
<<<<<<< HEAD
  const projectedTransformer = new ProjectedGcpTransformer(
    gcps6,
    'thinPlateSpline',
    transformerOptions
  )
  const resourceLineString = [
    [1000, 1000],
    [1000, 2000],
    [2000, 2000],
    [2000, 1000]
  ]

  it(`should give the same result as an unprojected transformer`, () => {
    expectToBeCloseToArrayArray(
      projectedTransformer.transformToGeo(resourceLineString),
      transformer.transformToGeo(resourceLineString)
=======
  const transformerOptionsProjjson = {
    minOffsetRatio: 0.001,
    maxDepth: 1,
    internalProjection: epsg31370projjson,
    projection: epsg31370projjson
  }
  const projectedTransformerProjjson = new ProjectedGcpTransformer(
    gcps6,
    'thinPlateSpline',
    transformerOptionsProjjson
  )
  const resourceLineString = [
    [3655, 2212],
    [2325, 3134],
    [3972, 325],
    [3451, 2876],
    [2067, 920],
    [622, 941]
  ]

  it(`should transform the lineString to EPSG:31370 projection in the same way with a proj4-string and a PROJJSON object`, () => {
    expectToBeCloseToArrayArray(
      projectedTransformer.transformToGeo(resourceLineString),
      projectedTransformerProjjson.transformToGeo(resourceLineString)
>>>>>>> 40618826
    )
  })
})<|MERGE_RESOLUTION|>--- conflicted
+++ resolved
@@ -217,6 +217,38 @@
   })
 })
 
+describe('Projected Transform LineString Forward To LineString with EPSG:4326 internal projection and projection', () => {
+  const transformerOptions = {
+    minOffsetRatio: 0.01,
+    maxDepth: 1,
+    internalProjection: epsg4326,
+    projection: epsg4326
+  }
+  const transformer = new GcpTransformer(
+    gcps6,
+    'thinPlateSpline',
+    transformerOptions
+  )
+  const projectedTransformer = new ProjectedGcpTransformer(
+    gcps6,
+    'thinPlateSpline',
+    transformerOptions
+  )
+  const resourceLineString = [
+    [1000, 1000],
+    [1000, 2000],
+    [2000, 2000],
+    [2000, 1000]
+  ]
+
+  it(`should give the same result as an unprojected transformer`, () => {
+    expectToBeCloseToArrayArray(
+      projectedTransformer.transformToGeo(resourceLineString),
+      transformer.transformToGeo(resourceLineString)
+    )
+  })
+})
+
 describe('Allow to change a projection of a transformer', () => {
   const projectedTransformer4326 = new ProjectedGcpTransformer(
     gcps6,
@@ -295,17 +327,7 @@
   })
 })
 
-<<<<<<< HEAD
-describe('Projected Transform LineString Forward To LineString with EPSG:4326 internal projection and projection', () => {
-  const transformerOptions = {
-    minOffsetRatio: 0.01,
-    maxDepth: 1,
-    internalProjection: epsg4326,
-    projection: epsg4326
-  }
-  const transformer = new GcpTransformer(
-=======
-describe('Support PROJJSON projections', async () => {
+describe('Support PROJJSON projections', () => {
   it(`should give the same result as a proj4-string`, () => {
     expectToBeCloseToArray(
       proj4(epsg31370.definition, [4, 51]),
@@ -320,29 +342,10 @@
     projection: epsg31370
   }
   const projectedTransformer = new ProjectedGcpTransformer(
->>>>>>> 40618826
-    gcps6,
-    'thinPlateSpline',
-    transformerOptions
-  )
-<<<<<<< HEAD
-  const projectedTransformer = new ProjectedGcpTransformer(
-    gcps6,
-    'thinPlateSpline',
-    transformerOptions
-  )
-  const resourceLineString = [
-    [1000, 1000],
-    [1000, 2000],
-    [2000, 2000],
-    [2000, 1000]
-  ]
-
-  it(`should give the same result as an unprojected transformer`, () => {
-    expectToBeCloseToArrayArray(
-      projectedTransformer.transformToGeo(resourceLineString),
-      transformer.transformToGeo(resourceLineString)
-=======
+    gcps6,
+    'thinPlateSpline',
+    transformerOptions
+  )
   const transformerOptionsProjjson = {
     minOffsetRatio: 0.001,
     maxDepth: 1,
@@ -367,7 +370,6 @@
     expectToBeCloseToArrayArray(
       projectedTransformer.transformToGeo(resourceLineString),
       projectedTransformerProjjson.transformToGeo(resourceLineString)
->>>>>>> 40618826
     )
   })
 })