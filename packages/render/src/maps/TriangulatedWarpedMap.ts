--- conflicted
+++ resolved
@@ -26,8 +26,6 @@
   'twoOmega'
 ]
 // TODO: allow to set via options
-
-const MAX_TRIANGULATE_ERROR_COUNT = 10
 
 function createDefaultTriangulatedWarpedMapOptions(): Partial<WarpedMapOptions> {
   return {}
@@ -299,96 +297,45 @@
       this.transformationType,
       this.internalProjection,
       () => {
-<<<<<<< HEAD
-        // Triangulate resource mask
         const {
           uniquePoints,
           uniquePointIndexTriangles,
           uniquePointIndexInterpolatedPolygon
-        } = triangulateToUnique([this.resourceMask], this.resourceResolution, {
-          steinerPoints: this.gcps.map((gcp) => gcp.resource)
-        })
+        } = getPropertyFromCacheOrComputation(
+          this.resourceTriangulationCache,
+          this.resourceResolution,
+          () => {
+            return triangulateToUnique(
+              [this.resourceMask],
+              this.resourceResolution,
+              {
+                steinerPoints: this.gcps.map((gcp) => gcp.resource)
+              }
+            )
+          }
+        )
 
         // Extend Triangulation to ProjectedGcpTriangulation
         // By inclusing projectedGeo and distortions
         const resourceResolution = this.resourceResolution
         const resourceUniquePoints = uniquePoints as Point[]
         const gcpUniquePoints = resourceUniquePoints.map((resourcePoint) =>
-          this.resourceToResourceProjectedGeoDistortions(
+          this.projectedTransformer.transformToGeo(
             resourcePoint,
-            this.projectedTransformer,
-            this.getReferenceScale()
-=======
-        try {
-          // Triangulate resource mask
-          const {
-            uniquePoints,
-            uniquePointIndexTriangles,
-            uniquePointIndexInterpolatedPolygon
-          } = getPropertyFromCacheOrComputation(
-            this.resourceTriangulationCache,
-            this.resourceResolution,
-            () => {
-              return triangulateToUnique(
-                [this.resourceMask],
-                this.resourceResolution,
-                {
-                  steinerPoints: this.gcps.map((gcp) => gcp.resource)
-                }
-              )
-            }
->>>>>>> 469dcce2
+            {
+              distortionMeasures: DEFAULT_DISTORTION_MEASURES,
+              referenceScale: this.getReferenceScale()
+            },
+            (gcpPartialDistortion) => gcpPartialDistortion
           )
         )
         const uniquePointIndices = uniquePointIndexTriangles.flat() as number[]
 
-<<<<<<< HEAD
         return {
           resourceResolution,
           gcpUniquePoints,
           uniquePointIndices,
           uniquePointIndexInterpolatedPolygon
-=======
-          // Extend Triangulation to ProjectedGcpTriangulation
-          // By inclusing projectedGeo and distortions
-          const resourceResolution = this.resourceResolution
-          const resourceUniquePoints = uniquePoints as Point[]
-          const gcpUniquePoints = resourceUniquePoints.map((resourcePoint) =>
-            this.projectedTransformer.transformToGeo(
-              resourcePoint,
-              {
-                distortionMeasures: DEFAULT_DISTORTION_MEASURES,
-                referenceScale: this.getReferenceScale()
-              },
-              (gcpPartialDistortion) => gcpPartialDistortion
-            )
-          )
-          const uniquePointIndices =
-            uniquePointIndexTriangles.flat() as number[]
-
-          return {
-            resourceResolution,
-            gcpUniquePoints,
-            uniquePointIndices,
-            uniquePointIndexInterpolatedPolygon
-          }
-        } catch (err) {
-          // TODO: check if this try/catch can be removed
-          // and if not use conformPolygon() in @allmaps/annotation of add a check for self-intersection
-          this.triangulateErrorCount++
-
-          if (this.triangulateErrorCount <= MAX_TRIANGULATE_ERROR_COUNT) {
-            // TODO: use function to get Allmaps Editor URL
-            console.error(
-              `Error computing triangulation for map ${this.mapId}.`,
-              `Fix this map with Allmaps Editor: https://editor.allmaps.org/#/collection?url=${this.parsedImage?.uri}/info.json`
-            )
-
-            if (this.triangulateErrorCount === 1) {
-              console.error(err)
-            }
-          }
->>>>>>> 469dcce2
         }
       }
     )
