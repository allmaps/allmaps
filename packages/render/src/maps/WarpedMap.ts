import { GeoreferencedMap } from '@allmaps/annotation'
import { Image } from '@allmaps/iiif-parser'
import {
  ProjectedGcpTransformer,
  ProjectedGcpTransformerOptions,
  Projection,
  lonLatProjection,
  webMercatorProjection
} from '@allmaps/project'
import {
  computeBbox,
  bboxToRectangle,
  rectanglesToScale,
  fetchImageInfo,
  getPropertyFromCacheOrComputation,
  mixPoints,
  sizeToRectangle,
  mergePartialOptions,
  mergeOptionsUnlessUndefined,
  mergeOptions
} from '@allmaps/stdlib'

import { applyTransform } from '../shared/matrix.js'
import { WarpedMapEvent, WarpedMapEventType } from '../shared/events.js'

import type { WarpedMapOptions } from '../shared/types.js'

import type {
  Gcp,
  Point,
  Ring,
  Rectangle,
  Bbox,
  FetchFn,
  ImageInformations,
  TileZoomLevel
} from '@allmaps/types'
import type {
  Helmert,
  TransformationType,
  DistortionMeasure
} from '@allmaps/transform'

import type { Viewport } from '../viewport/Viewport.js'
import type { FetchableTile } from '../tilecache/FetchableTile.js'

// TODO: consider to make the default options more precise
const DEFAULT_PROJECTED_GCP_TRANSFORMER_OPTIONS = {
  minOffsetRatio: 0.01,
  minOffsetDistance: 4,
  maxDepth: 5,
  differentHandedness: true
} as Partial<ProjectedGcpTransformerOptions>

const DEFAULT_WARPED_MAP_OPTIONS = {
  visible: true,
  applyMask: true,
  transformationType: 'polynomial' as TransformationType,
  internalProjection: webMercatorProjection,
  projection: webMercatorProjection
}

export function createWarpedMapFactory() {
  return (
    mapId: string,
    georeferencedMap: GeoreferencedMap,
    options?: Partial<WarpedMapOptions>
  ) => new WarpedMap(mapId, georeferencedMap, options)
}

/**
 * Class for warped maps.
 * This class describes how a georeferenced map is warped using a specific transformation.
 *
 * @param mapId - ID of the map
 * @param georeferencedMap - Georeferenced map used to construct the WarpedMap
 * @param imageInformations - Image informations
 * @param parsedImage - ID of the image
 * @param visible - Whether the map is visible
 * @param applyMask - Whether to apply the mask
 * @param gcps - Ground control points used for warping this map, from resource coordinates to geospatial coordinates
 * @param projectedGcps - Projected ground control points, from resource coordinates to projected geospatial coordinates
 * @param resourcePoints - The resource coordinates of the ground control points
 * @param geoPoints - The geospatial coordinates of the ground control points
 * @param projectedGeoPoints - The projected geospatial coordinates of the projected ground control points
 * @param projectedGeoPreviousTransformedResourcePoints - The projectedGeoTransformedResourcePoints of the previous transformation type, used during transformation transitions
 * @param projectedGeoTransformedResourcePoints - The resource coordinates of the ground control points, transformed to projected geospatial coordinates using the projected transformer
 * @param resourcePreviousMask - Resource mask of the previous transformation type
 * @param resourceMask - Resource mask
 * @param resourceMaskBbox - Bbox of the resourceMask
 * @param resourceMaskRectangle - Rectangle of the resourceMaskBbox
 * @param resourceFullMask - Resource full mask (describing the entire extent of the image)
 * @param resourceFullMaskBbox - Bbox of the resource full mask
 * @param resourceFullMaskRectangle - Rectangle of the resource full mask bbox
<<<<<<< HEAD
 * @param parsedImage - ID of the image
 * @param visible - Whether the map is visible
=======
>>>>>>> 469dcce2
 * @param previousTransformationType - Previous transformation type
 * @param transformationType - Transformation type used in the transfomer. This is loaded from the georeference annotation.
 * @param previousInternalProjection - Previous internal projection
 * @param internalProjection - Internal projection used in the projected transformer
 * @param projection - Projection of the projected geospatial coordinates space
 * @param projectedPreviousTransformer - Previous transformer used for warping this map from resource coordinates to projected geospatial coordinates
 * @param projectedTransformer - Transformer used for warping this map from resource coordinates to projected geospatial coordinates
 * @param projectedTransformerByTransformationType - A Map of projected transformers by transformationType
 * @param geoMask - resourceMask in geospatial coordinates
 * @param geoMaskBbox - Bbox of the geoMask
 * @param geoMaskRectangle - resourceMaskRectangle in geospatial coordinates
 * @param geoFullMask - resourceFullMask in geospatial coordinates
 * @param geoFullMaskBbox - Bbox of the geoFullMask
 * @param geoFullMaskRectangle - resourceFullMaskRectangle in geospatial coordinates
 * @param projectedGeoPreviousMask - The projectedGeoMask of the previous transformation type, used during transformation transitions
 * @param projectedGeoMask - resourceMask in projected geospatial coordinates
 * @param projectedGeoMaskBbox - Bbox of the projectedGeoMask
 * @param projectedGeoMaskRectangle - resourceMaskRectanglee in projected geospatial coordinates
 * @param projectedGeoFullMask - resourceFullMask in projected geospatial coordinates
 * @param projectedGeoFullMaskBbox - Bbox of the projectedGeoFullMask
 * @param projectedGeoFullMaskRectangle - resourceFullMaskRectangle in projected geospatial coordinates
 * @param resourceToProjectedGeoScale - Scale of the warped map, in resource pixels per projected geospatial coordinates
 * @param previousDistortionMeasure - Previous distortion measure displayed for this map
 * @param distortionMeasure - Distortion measure displayed for this map
 * @param tileZoomLevelForViewport - The tile zoom level, for the current viewport
 * @param overviewTileZoomLevelForViewport - The overview tile zoom level, for the current viewport
 * @param projectedGeoBufferedViewportRectangleForViewport - The (buffered) viewport in projected geospatial coordinates, for the current viewport
 * @param projectedGeoBufferedViewportRectangleBboxForViewport - Bbox of the projectedGeoBufferedViewportRectangle
 * @param resourceBufferedViewportRingForViewport - The (buffered) viewport transformed back to resource coordinates, for the current viewport
 * @param resourceBufferedViewportRingBboxForViewport - Bbox of the resourceViewportRing
 * @param resourceBufferedViewportRingBboxAndResourceMaskBboxIntersectionForViewport - The intersection of the bbox of the (buffered) viewport transformed back to resource coordinates and the bbox of the resource mask, for the current viewport
 * @param fetchableTilesForViewport - The fetchable tiles for displaying this map, for the current viewport
 * @param overviewFetchableTilesForViewport - The overview fetchable tiles, for the current viewport
 */
export class WarpedMap extends EventTarget {
  mapId: string
  georeferencedMap: GeoreferencedMap

  imageInformations?: ImageInformations
  parsedImage?: Image
  loadingImageInfo: boolean

  fetchFn?: FetchFn
  protected abortController?: AbortController

  visible: boolean
  applyMask: boolean
  mixed = false

  gcps: Gcp[]
  projectedGcps!: Gcp[]
  resourcePoints!: Point[]
  geoPoints!: Point[]
  projectedGeoPoints!: Point[]
  projectedGeoPreviousTransformedResourcePoints!: Point[]
  projectedGeoTransformedResourcePoints!: Point[]

  resourceMask: Ring
  resourceMaskBbox!: Bbox
  resourceMaskRectangle!: Rectangle
  resourceFullMask!: Ring
  resourceFullMaskBbox!: Bbox
  resourceFullMaskRectangle!: Rectangle

  previousTransformationType: TransformationType
  transformationType: TransformationType

  previousInternalProjection: Projection
  internalProjection: Projection
  projection: Projection

  projectedPreviousTransformer!: ProjectedGcpTransformer
  projectedTransformer!: ProjectedGcpTransformer
  protected projectedTransformerCache: Map<
    TransformationType,
    ProjectedGcpTransformer
  >

  geoMask!: Ring
  geoMaskBbox!: Bbox
  geoMaskRectangle!: Rectangle
  geoFullMask!: Ring
  geoFullMaskBbox!: Bbox
  geoFullMaskRectangle!: Rectangle

  projectedGeoMask!: Ring
  projectedGeoMaskBbox!: Bbox
  projectedGeoMaskRectangle!: Rectangle
  projectedGeoFullMask!: Ring
  projectedGeoFullMaskBbox!: Bbox
  projectedGeoFullMaskRectangle!: Rectangle

  resourceToProjectedGeoScale!: number

  previousDistortionMeasure?: DistortionMeasure
  distortionMeasure?: DistortionMeasure

  tileZoomLevelForViewport?: TileZoomLevel
  overviewTileZoomLevelForViewport?: TileZoomLevel

  projectedGeoBufferedViewportRectangleForViewport?: Rectangle
  projectedGeoBufferedViewportRectangleBboxForViewport?: Bbox

  resourceBufferedViewportRingForViewport?: Ring
  resourceBufferedViewportRingBboxForViewport?: Bbox

  resourceBufferedViewportRingBboxAndResourceMaskBboxIntersectionForViewport?: Bbox

  fetchableTilesForViewport: FetchableTile[] = []
  overviewFetchableTilesForViewport: FetchableTile[] = []

  /**
   * Creates an instance of WarpedMap.
   *
   * @param mapId - ID of the map
   * @param georeferencedMap - Georeferenced map used to construct the WarpedMap
   * @param partialWarpedMapOptions - options
   */
  constructor(
    mapId: string,
    georeferencedMap: GeoreferencedMap,
    partialWarpedMapOptions?: Partial<WarpedMapOptions>
  ) {
    super()

    // Note: defaults are overwritten by georeferenced map input
    // (only if they are defined), which is overwritten by options
    // This way a warped map list's current
    // transformation and projection can overwrite those of the map

    // TODO: read internal projection and projection from georeferenced map
    const georeferencedMapInput = {
      transformationType: georeferencedMap.transformation
        ?.type as TransformationType
    }
    const defaultAndMapOptions = mergeOptionsUnlessUndefined(
      DEFAULT_WARPED_MAP_OPTIONS,
      georeferencedMapInput
    )
    const warpedMapOptions = mergeOptions(
      defaultAndMapOptions,
      partialWarpedMapOptions
    )

    this.projectedTransformerCache = new Map()

    this.mapId = mapId
    this.georeferencedMap = georeferencedMap

    this.imageInformations = warpedMapOptions.imageInformations
    this.loadingImageInfo = false

    this.visible = warpedMapOptions.visible
    this.applyMask = warpedMapOptions.applyMask
    this.fetchFn = warpedMapOptions.fetchFn

    this.gcps = this.georeferencedMap.gcps

    this.resourceMask = this.applyMask
      ? this.georeferencedMap.resourceMask
      : this.getResourceFullMask()
    this.updateResourceMaskProperties()
    this.updateResourceFullMaskProperties()

    this.transformationType = warpedMapOptions.transformationType
    this.previousTransformationType = this.transformationType

    this.internalProjection = warpedMapOptions.internalProjection
    this.previousInternalProjection = this.internalProjection
    this.projection = warpedMapOptions.projection

    this.updateTransformerProperties()
  }

  /**
   * Get resourceMask in viewport coordinates
   *
   * @param viewport - the current viewport
   * @returns
   */
  getViewportMask(viewport: Viewport): Ring {
    return this.projectedGeoMask.map((point) => {
      return applyTransform(viewport.projectedGeoToViewportTransform, point)
    })
  }

  /**
   * Get Bbox of resourceMask in viewport coordinates
   *
   * @param viewport - the current viewport
   * @returns
   */
  getViewportMaskBbox(viewport: Viewport): Bbox {
    return computeBbox(this.getViewportMask(viewport))
  }

  /**
   * Get resourceMaskRectangle in viewport coordinates
   *
   * @param viewport - the current viewport
   * @returns
   */
  getViewportMaskRectangle(viewport: Viewport): Rectangle {
    return this.projectedGeoMaskRectangle.map((point) => {
      return applyTransform(viewport.projectedGeoToViewportTransform, point)
    }) as Rectangle
  }

  /**
   * Get resourceFullMask in viewport coordinates
   *
   * @param viewport - the current viewport
   * @returns
   */
  getViewportFullMask(viewport: Viewport): Ring {
    return this.projectedGeoFullMask.map((point) => {
      return applyTransform(viewport.projectedGeoToViewportTransform, point)
    })
  }

  /**
   * Get bbox of rresourceFullMask in viewport coordinates
   *
   * @param viewport - the current viewport
   * @returns
   */
  getViewportFullMaskBbox(viewport: Viewport): Bbox {
    return computeBbox(this.getViewportFullMask(viewport))
  }

  /**
   * Get resourceFullMaskRectangle in viewport coordinates
   *
   * @param viewport - the current viewport
   * @returns
   */
  getViewportFullMaskRectangle(viewport: Viewport): Rectangle {
    return this.projectedGeoFullMaskRectangle.map((point) => {
      return applyTransform(viewport.projectedGeoToViewportTransform, point)
    }) as Rectangle
  }

  /**
   * Get scale of the warped map, in resource pixels per viewport pixels.
   *
   * @param viewport - the current viewport
   * @returns
   */
  getResourceToViewportScale(viewport: Viewport): number {
    return rectanglesToScale(
      this.resourceMaskRectangle,
      this.getViewportMaskRectangle(viewport)
    )
  }

  /**
   * Get scale of the warped map, in resource pixels per canvas pixels.
   *
   * @param viewport - the current viewport
   * @returns
   */
  getResourceToCanvasScale(viewport: Viewport): number {
    return this.getResourceToViewportScale(viewport) / viewport.devicePixelRatio
  }

  /**
   * Get the reference scaling from the forward transformation of the projected Helmert transformer
   *
   * @returns
   */
  getReferenceScale(): number {
    const projectedHelmertTransformer = this.getProjectedTransformer('helmert')
    const toProjectedGeoHelmertTransformation =
      projectedHelmertTransformer.getToGeoTransformation() as Helmert
    return toProjectedGeoHelmertTransformation.scale as number
  }

  /**
   * Get a projected transformer of the given transformation type.
   *
   * Uses cashed projected transformers by transformation type,
   * and only computes a new projected transformer if none found.
   *
   * Returns a projected transformer in the current projection,
   * even if the cached transformer was computed in a different projection.
   *
   * Default settings apply for the options.
   *
   * @params transformationType - the transformation type
   * @params partialProjectedGcpTransformerOptions - options
   * @params useCache - whether to use the cached projected transformers previously computed
   * @returns A projected transformer
   */
  getProjectedTransformer(
    transformationType: TransformationType,
    partialProjectedGcpTransformerOptions?: Partial<ProjectedGcpTransformerOptions>
  ): ProjectedGcpTransformer {
    partialProjectedGcpTransformerOptions = mergePartialOptions(
      {
        projection: this.projection,
        internalProjection: this.internalProjection
      },
      partialProjectedGcpTransformerOptions
    )
    partialProjectedGcpTransformerOptions = mergePartialOptions(
      DEFAULT_PROJECTED_GCP_TRANSFORMER_OPTIONS,
      partialProjectedGcpTransformerOptions
    )

    const projectedTransformer = getPropertyFromCacheOrComputation(
      this.projectedTransformerCache,
      transformationType,
      () =>
        new ProjectedGcpTransformer(
          this.gcps,
          transformationType,
          partialProjectedGcpTransformerOptions
        )
    )
    return projectedTransformer.setProjection(this.projection)
  }

  /**
   * Update the ground control points loaded from a georeferenced map to new ground control points.
   *
   * @param gcps
   */
  setGcps(gcps: Gcp[]): void {
    this.gcps = gcps
    this.clearProjectedTransformerCaches()
    this.updateTransformerProperties()
    this.updateGcpsProperties()
  }

  /**
   * Update the resource mask loaded from a georeferenced map to a new mask.
   *
   * @param resourceMask
   */
  setResourceMask(resourceMask: Ring): void {
    this.applyMask = true
    this.resourceMask = resourceMask
    this.updateResourceMaskProperties()
    this.updateResourceFullMaskProperties()
    this.updateGeoMaskProperties()
    this.updateProjectedGeoMaskProperties()
  }

  /**
   * Set the transformationType
   *
   * @param transformationType
   */
  setTransformationType(transformationType: TransformationType): void {
    this.transformationType = transformationType
    this.updateTransformerProperties()
  }

  /**
   * Set the distortionMeasure
   *
   * @param distortionMeasure - the disortion measure
   */
  setDistortionMeasure(distortionMeasure?: DistortionMeasure): void {
    this.distortionMeasure = distortionMeasure
  }

  /**
   * Set the internal projection
   *
   * @param projection - the internal projection
   */
  setInternalProjection(projection?: Projection): void {
    this.internalProjection =
      projection ||
      DEFAULT_PROJECTED_GCP_TRANSFORMER_OPTIONS.internalProjection ||
      webMercatorProjection
    this.clearProjectedTransformerCaches()
    // Note: the following will recreate a transformer with the internal projection
    // and also assure the triangulation is updated.
    this.updateTransformerProperties()
  }

  /**
   * Set the projection
   *
   * @param projection - the projection
   */
  setProjection(projection?: Projection): void {
    this.projection =
      projection ||
      DEFAULT_PROJECTED_GCP_TRANSFORMER_OPTIONS.projection ||
      webMercatorProjection
    // Note: the following will reuse the existing transformer but set it's projection
    // and also assure the triangulation is updated.
    this.updateTransformerProperties()
  }

  /**
   * Set the tile zoom level for the current viewport
   *
   * @param tileZoomLevel - tile zoom level for the current viewport
   */
  setTileZoomLevelForViewport(tileZoomLevel?: TileZoomLevel) {
    this.tileZoomLevelForViewport = tileZoomLevel
  }

  /**
   * Set the overview tile zoom level for the current viewport
   *
   * @param tileZoomLevel - tile zoom level for the current viewport
   */
  setOverviewTileZoomLevelForViewport(tileZoomLevel?: TileZoomLevel) {
    this.overviewTileZoomLevelForViewport = tileZoomLevel
  }

  /**
   * Set projectedGeoBufferedViewportRectangle for the current viewport
   *
   * @param projectedGeoBufferedViewportRectangle
   */
  setProjectedGeoBufferedViewportRectangleForViewport(
    projectedGeoBufferedViewportRectangle?: Rectangle
  ) {
    this.projectedGeoBufferedViewportRectangleForViewport =
      projectedGeoBufferedViewportRectangle
    this.projectedGeoBufferedViewportRectangleBboxForViewport =
      projectedGeoBufferedViewportRectangle
        ? computeBbox(projectedGeoBufferedViewportRectangle)
        : undefined
  }

  /**
   * Set resourceBufferedViewportRing for the current viewport
   *
   * @param resourceBufferedViewportRing
   */
  setResourceBufferedViewportRingForViewport(
    resourceBufferedViewportRing?: Ring
  ) {
    this.resourceBufferedViewportRingForViewport = resourceBufferedViewportRing
    this.resourceBufferedViewportRingBboxForViewport =
      resourceBufferedViewportRing
        ? computeBbox(resourceBufferedViewportRing)
        : undefined
  }

  /**
   * Set resourceBufferedViewportRingBboxAndResourceMaskBboxIntersection for the current viewport
   *
   * @param resourceBufferedViewportRingBboxAndResourceMaskBboxIntersection
   */
  setResourceBufferedViewportRingBboxAndResourceMaskBboxIntersectionForViewport(
    resourceBufferedViewportRingBboxAndResourceMaskBboxIntersection?: Bbox
  ) {
    this.resourceBufferedViewportRingBboxAndResourceMaskBboxIntersectionForViewport =
      resourceBufferedViewportRingBboxAndResourceMaskBboxIntersection
  }

  /**
   * Set tiles for the current viewport
   *
   * @param fetchableTiles
   */
  setFetchableTilesForViewport(fetchableTiles: FetchableTile[]) {
    this.fetchableTilesForViewport = fetchableTiles
  }

  /**
   * Set overview tiles for the current viewport
   *
   * @param overviewFetchableTiles
   */
  setOverviewFetchableTilesForViewport(
    overviewFetchableTiles: FetchableTile[]
  ) {
    this.overviewFetchableTilesForViewport = overviewFetchableTiles
  }

  /**
   * Reset the properties for the current values
   */
  resetForViewport() {
    this.setTileZoomLevelForViewport()
    this.setOverviewTileZoomLevelForViewport()
    this.setProjectedGeoBufferedViewportRectangleForViewport()
    this.setResourceBufferedViewportRingForViewport()
    this.setFetchableTilesForViewport([])
    this.setOverviewFetchableTilesForViewport([])
  }

  /**
   * Reset previous transform properties to new ones (when completing a transformer transitions).
   */
  resetPrevious() {
    this.mixed = false
    this.previousTransformationType = this.transformationType
    this.previousDistortionMeasure = this.distortionMeasure
    this.previousInternalProjection = this.internalProjection
    this.projectedPreviousTransformer = this.projectedTransformer.deepClone()
    this.projectedGeoPreviousTransformedResourcePoints =
      this.projectedGeoTransformedResourcePoints
  }

  /**
   * Mix previous transform properties with new ones (when changing an ongoing transformer transition).
   *
   * @param t - animation progress
   */
  mixPreviousAndNew(t: number) {
    this.mixed = true
    this.previousTransformationType = this.transformationType
    this.previousDistortionMeasure = this.distortionMeasure
    this.previousInternalProjection = this.internalProjection
    this.projectedPreviousTransformer = this.projectedTransformer.deepClone()
    this.projectedGeoPreviousTransformedResourcePoints =
      this.projectedGeoTransformedResourcePoints.map((point, index) => {
        return mixPoints(
          point,
          this.projectedGeoPreviousTransformedResourcePoints[index],
          t
        )
      })
  }

  /**
   * Check if this instance has image info
   *
   * @returns
   */
  hasImageInfo(): this is WarpedMapWithImageInfo {
    return this.parsedImage !== undefined
  }

  /**
   * Fetch and parse the image info, and generate the image ID
   *
   * @returns
   */
  async loadImageInfo(): Promise<void> {
    try {
      this.loadingImageInfo = true
      const imageUri = this.georeferencedMap.resource.id

      let imageInfo

      if (this.imageInformations?.get(imageUri)) {
        imageInfo = this.imageInformations.get(imageUri)
      } else {
        this.abortController = new AbortController()
        const signal = this.abortController.signal
        imageInfo = await fetchImageInfo(imageUri, { signal }, this.fetchFn)
        this.abortController = undefined

        this.imageInformations?.set(imageUri, imageInfo)
      }

      this.parsedImage = Image.parse(imageInfo)

      this.dispatchEvent(new WarpedMapEvent(WarpedMapEventType.IMAGEINFOLOADED))
    } catch (err) {
      this.loadingImageInfo = false
      throw err
    } finally {
      this.loadingImageInfo = false
    }
  }

  private updateResourceMaskProperties() {
    this.resourceMaskBbox = computeBbox(this.resourceMask)
    this.resourceMaskRectangle = bboxToRectangle(this.resourceMaskBbox)
  }

  private getResourceFullMask() {
    const resourceWidth = this.georeferencedMap.resource.width
    const resourceHeight = this.georeferencedMap.resource.height

    if (resourceWidth && resourceHeight) {
      return sizeToRectangle([resourceWidth, resourceHeight])
    } else {
      return bboxToRectangle(this.resourceMaskBbox)
    }
  }

  private updateResourceFullMaskProperties() {
    this.resourceFullMask = this.getResourceFullMask()

    this.resourceFullMaskBbox = computeBbox(this.resourceFullMask)
    this.resourceFullMaskRectangle = bboxToRectangle(this.resourceFullMaskBbox)
  }

  private updateGeoMaskProperties() {
    this.updateGeoMask()
    this.updateFullGeoMask()
  }

  private updateProjectedGeoMaskProperties() {
    this.updateProjectedGeoMask()
    this.updateProjectedFullGeoMask()
    this.updateResourceToProjectedGeoScale()
  }

  protected updateTransformerProperties(): void {
    this.updateProjectedTransformer()

    this.updateGeoMaskProperties()
    this.updateProjectedGeoMaskProperties()
    this.updateGcpsProperties()
  }

  private updateProjectedTransformer(): void {
    this.projectedTransformer = this.getProjectedTransformer(
      this.transformationType
    )
    if (!this.projectedPreviousTransformer) {
      this.projectedPreviousTransformer = this.projectedTransformer
    }
  }

  private updateGeoMask(): void {
    this.geoMask = this.projectedTransformer.transformToGeo(
      [this.resourceMask],
      { projection: lonLatProjection }
    )[0]
    this.geoMaskBbox = computeBbox(this.geoMask)
    this.geoMaskRectangle = this.projectedTransformer.transformToGeo(
      [this.resourceMaskRectangle],
      { maxDepth: 0, projection: lonLatProjection }
    )[0] as Rectangle
  }

  private updateFullGeoMask(): void {
    this.geoFullMask = this.projectedTransformer.transformToGeo(
      [this.resourceFullMask],
      { projection: lonLatProjection }
    )[0]
    this.geoFullMaskBbox = computeBbox(this.geoFullMask)
    this.geoFullMaskRectangle = this.projectedTransformer.transformToGeo(
      [this.resourceFullMaskRectangle],
      { maxDepth: 0, projection: lonLatProjection }
    )[0] as Rectangle
  }

  private updateProjectedGeoMask(): void {
    this.projectedGeoMask = this.projectedTransformer.transformToGeo([
      this.resourceMask
    ])[0]
    this.projectedGeoMaskBbox = computeBbox(this.projectedGeoMask)
    this.projectedGeoMaskRectangle = this.projectedTransformer.transformToGeo(
      [this.resourceMaskRectangle],
      { maxDepth: 0 }
    )[0] as Rectangle
  }

  private updateProjectedFullGeoMask(): void {
    this.projectedGeoFullMask = this.projectedTransformer.transformToGeo([
      this.resourceFullMask
    ])[0]
    this.projectedGeoFullMaskBbox = computeBbox(this.projectedGeoFullMask)
    this.projectedGeoFullMaskRectangle =
      this.projectedTransformer.transformToGeo(
        [this.resourceFullMaskRectangle],
        { maxDepth: 0 }
      )[0] as Rectangle
  }

  private updateResourceToProjectedGeoScale(): void {
    this.resourceToProjectedGeoScale = rectanglesToScale(
      this.resourceMaskRectangle,
      this.projectedGeoMaskRectangle
    )
  }

  private updateGcpsProperties() {
    this.projectedGcps = this.gcps.map(({ resource, geo }) => ({
      resource,
      geo: this.projectedTransformer.lonLatToProjection(geo)
    }))
    this.resourcePoints = this.gcps.map((gcp) => gcp.resource)
    this.geoPoints = this.gcps.map((gcp) => gcp.geo)
    this.projectedGeoPoints = this.projectedGcps.map(
      (projectedGcp) => projectedGcp.geo
    )

    this.projectedGeoTransformedResourcePoints = this.gcps.map((projectedGcp) =>
      this.projectedTransformer.transformToGeo(projectedGcp.resource)
    )

    if (!this.projectedGeoPreviousTransformedResourcePoints) {
      this.projectedGeoPreviousTransformedResourcePoints =
        this.projectedGeoTransformedResourcePoints
    }
  }

  protected clearProjectedTransformerCaches() {
    this.projectedTransformerCache = new Map()
  }

  destroy() {
    if (this.abortController) {
      this.abortController.abort()
    }
  }
}

/**
 * Class for warped maps with image ID and parsed IIIF image.
 */
export class WarpedMapWithImageInfo extends WarpedMap {
  declare imageId: string
  declare parsedImage: Image

  constructor(
    mapId: string,
    georeferencedMap: GeoreferencedMap,
    options?: Partial<WarpedMapOptions>
  ) {
    super(mapId, georeferencedMap, options)
  }
}<|MERGE_RESOLUTION|>--- conflicted
+++ resolved
@@ -92,11 +92,6 @@
  * @param resourceFullMask - Resource full mask (describing the entire extent of the image)
  * @param resourceFullMaskBbox - Bbox of the resource full mask
  * @param resourceFullMaskRectangle - Rectangle of the resource full mask bbox
-<<<<<<< HEAD
- * @param parsedImage - ID of the image
- * @param visible - Whether the map is visible
-=======
->>>>>>> 469dcce2
  * @param previousTransformationType - Previous transformation type
  * @param transformationType - Transformation type used in the transfomer. This is loaded from the georeference annotation.
  * @param previousInternalProjection - Previous internal projection
