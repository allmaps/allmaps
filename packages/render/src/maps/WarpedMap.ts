--- conflicted
+++ resolved
@@ -66,59 +66,6 @@
  * Class for warped maps.
  * This class describes how a georeferenced map is warped using a specific transformation.
  *
-<<<<<<< HEAD
- * @export
- * @class WarpedMap
- * @typedef {WarpedMap}
- * @extends {EventTarget}
- * @param {string} mapId - ID of the map
- * @param {GeoreferencedMap} georeferencedMap - Georeferenced map used to construct the WarpedMap
- * @param {Gcp[]} gcps - Ground control points used for warping this map, from resource coordinates to geospatial coordinates
- * @param {Gcp[]} projectedGcps - Projected ground control points, from resource coordinates to projected geospatial coordinates
- * @param {Point[]} projectedGeoControlPoints - The projected geospatial coordinates of the projected ground control points
- * @param {Point[]} projectedGeoPreviousTransformedResourcePoints - The projectedGeoTransformedResourcePoints of the previous transformation type, used during transformation transitions
- * @param {Point[]} projectedGeoTransformedResourcePoints - The resource coordinates of the ground control points, transformed to projected geospatial coordinates using the projected transformer
- * @param {Ring} resourcePreviousMask - Resource mask of the previous transformation type
- * @param {Ring} resourceMask - Resource mask
- * @param {Bbox} resourceMaskBbox - Bbox of the resourceMask
- * @param {Rectangle} resourceMaskRectangle - Rectangle of the resourceMaskBbox
- * @param {Ring} resourceFullMask - Resource full mask (describing the entire extent of the image)
- * @param {Bbox} resourceFullMaskBbox - Bbox of the resource full mask
- * @param {Rectangle} resourceFullMaskRectangle - Rectangle of the resource full mask bbox
- * @param {string} [imageId] - ID of the image
- * @param {Image} [parsedImage] - ID of the image
- * @param {boolean} visible - Whether the map is visible
- * @param {TransformationType} previousTransformationType - Previous transformation type
- * @param {TransformationType} transformationType - Transformation type used in the transfomer. This is loaded from the georeference annotation.
- * @param {GcpTransformer} transformer - Transformer used for warping this map from resource coordinates to geospatial coordinates
- * @param {GcpTransformer} projectedPreviousTransformer - Previous transformer used for warping this map from resource coordinates to projected geospatial coordinates
- * @param {GcpTransformer} projectedTransformer - Transformer used for warping this map from resource coordinates to projected geospatial coordinates
- * @param {GeojsonPolygon} geoMask - resourceMask in geospatial coordinates
- * @param {Bbox} geoMaskBbox - Bbox of the geoMask
- * @param {Rectangle} geoMaskRectangle - resourceMaskRectangle in geospatial coordinates
- * @param {GeojsonPolygon} geoFullMask - resourceFullMask in geospatial coordinates
- * @param {Bbox} geoFullMaskBbox - Bbox of the geoFullMask
- * @param {Rectangle} geoFullMaskRectangle - resourceFullMaskRectangle in geospatial coordinates
- * @param {Ring} projectedGeoPreviousMask - The projectedGeoMask of the previous transformation type, used during transformation transitions
- * @param {Ring} projectedGeoMask - resourceMask in projected geospatial coordinates
- * @param {Bbox} projectedGeoMaskBbox - Bbox of the projectedGeoMask
- * @param {Rectangle} projectedGeoMaskRectangle - resourceMaskRectanglee in projected geospatial coordinates
- * @param {Ring} projectedGeoFullMask - resourceFullMask in projected geospatial coordinates
- * @param {Bbox} projectedGeoFullMaskBbox - Bbox of the projectedGeoFullMask
- * @param {Rectangle} projectedGeoFullMaskRectangle - resourceFullMaskRectangle in projected geospatial coordinates
- * @param {number} resourceToProjectedGeoScale - Scale of the warped map, in resource pixels per projected geospatial coordinates
- * @param {DistortionMeasure} [previousDistortionMeasure] - Previous distortion measure displayed for this map
- * @param {DistortionMeasure} [distortionMeasure] - Distortion measure displayed for this map
- * @param {TileZoomLevel} [tileZoomLevelForViewport] - The tile zoom level, for the current viewport
- * @param {TileZoomLevel} [overviewTileZoomLevelForViewport] - The overview tile zoom level, for the current viewport
- * @param {Ring} [projectedGeoBufferedViewportRectangleForViewport] - The (buffered) viewport in projected geospatial coordinates, for the current viewport
- * @param {Bbox} [projectedGeoBufferedViewportRectangleBboxForViewport] - Bbox of the projectedGeoBufferedViewportRectangle
- * @param {Ring} [resourceBufferedViewportRingForViewport] - The (buffered) viewport transformed back to resource coordinates, for the current viewport
- * @param {Bbox} [resourceBufferedViewportRingBboxForViewport] - Bbox of the resourceViewportRing
- * @param {Bbox} [resourceBufferedViewportRingBboxAndResourceMaskBboxIntersectionForViewport] - The intersection of the bbox of the (buffered) viewport transformed back to resource coordinates and the bbox of the resource mask, for the current viewport
- * @param {Tile[]} fetchableTilesForViewport - The fetchable tiles for displaying this map, for the current viewport
- * @param {Tile[]} overviewFetchableTilesForViewport - The overview fetchable tiles, for the current viewport
-=======
  * @param mapId - ID of the map
  * @param georeferencedMap - Georeferenced map used to construct the WarpedMap
  * @param gcps - Ground control points used for warping this map, from resource coordinates to geospatial coordinates
@@ -167,9 +114,9 @@
  * @param projectedGeoBufferedViewportRectangleBboxForViewport - Bbox of the projectedGeoBufferedViewportRectangle
  * @param resourceBufferedViewportRingForViewport - The (buffered) viewport transformed back to resource coordinates, for the current viewport
  * @param resourceBufferedViewportRingBboxForViewport - Bbox of the resourceViewportRing
+ * @param resourceBufferedViewportRingBboxAndResourceMaskBboxIntersectionForViewport - The intersection of the bbox of the (buffered) viewport transformed back to resource coordinates and the bbox of the resource mask, for the current viewport
  * @param fetchableTilesForViewport - The fetchable tiles for displaying this map, for the current viewport
  * @param overviewFetchableTilesForViewport - The overview fetchable tiles, for the current viewport
->>>>>>> d0145ce6
  */
 export class WarpedMap extends EventTarget {
   mapId: string
@@ -503,7 +450,7 @@
   /**
    * Set resourceBufferedViewportRingBboxAndResourceMaskBboxIntersection for the current viewport
    *
-   * @param {Bbox} [resourceBufferedViewportRingBboxAndResourceMaskBboxIntersection]
+   * @param resourceBufferedViewportRingBboxAndResourceMaskBboxIntersection
    */
   setResourceBufferedViewportRingBboxAndResourceMaskBboxIntersectionForViewport(
     resourceBufferedViewportRingBboxAndResourceMaskBboxIntersection?: Bbox
