import { Map as GeoreferencedMap } from '@allmaps/annotation'

import type FetchableTile from '../tilecache/FetchableTile.js'
import type CacheableTile from '../tilecache/CacheableTile.js'

import type {
<<<<<<< HEAD
=======
  Point,
  Line,
>>>>>>> e2911855
  Size,
  FetchFn,
  ImageInformations,
  Color,
<<<<<<< HEAD
  Bbox
=======
  ColorWithTransparancy
>>>>>>> e2911855
} from '@allmaps/types'
import type { TransformationType } from '@allmaps/transform'

export type TransformationOptions = {
  type: TransformationType
  options?: unknown
}

export type WarpedMapOptions = {
  fetchFn: FetchFn
  // TODO: this option needs a better name:
  imageInformations: ImageInformations
  visible: boolean
  transformation: TransformationOptions
}

export type WarpedMapListOptions = {
  fetchFn: FetchFn
  createRTree: boolean
  imageInformations: ImageInformations
  transformation: TransformationOptions
}

// TODO: consider to pass these options separately (since most WarpedMapOptions are optional)
export type RendererOptions = WarpedMapListOptions &
  WarpedMapOptions & {
    imageInformations: ImageInformations
    fetchFn: FetchFn
  }

export type WebGL2RendererOptions = RendererOptions
export type CanvasRendererOptions = RendererOptions
export type IntArrayRendererOptions = RendererOptions

export type WarpedMapLayerOptions = WebGL2RendererOptions

export type TileCacheOptions = {
  fetchFn: FetchFn
}

export type Renderer = {
  // eslint-disable-next-line @typescript-eslint/no-explicit-any
  render: (...params: any[]) => any
}

export type GetImageData<D> = (data: Uint8ClampedArray) => D

export type GetImageDataValue<D> = (data: D, index: number) => number

export type GetImageDataSize<D> = (data: D) => Size

export type RemoveColorOptions = Partial<{
  color: Color
  threshold: number
  hardness: number
}>

export type ColorizeOptions = Partial<{
  color: Color
}>

export type GridOptions = Partial<{
  enabled: boolean
}>

// TODO: don't make partial, extend with other rendering options
export type RenderOptions = Partial<{
  removeColorOptions?: RemoveColorOptions
  colorizeOptions?: ColorizeOptions
  gridOptions?: GridOptions
}>

export type WarpedMapFactory<W> = (
  mapId: string,
  georeferencedMap: GeoreferencedMap,
  options?: Partial<WarpedMapOptions>
) => W

export type CachableTileFactory<D> = (
  fetchableTile: FetchableTile,
  fetchFn?: FetchFn
) => CacheableTile<D>

<<<<<<< HEAD
export type pruneInfo = {
  bestScaleFactor: number
  overviewScaleFactor: number | undefined
  resourceViewportRingBbox: Bbox
}

export type PruneInfoByMapId = Map<string, pruneInfo>
=======
export type LineLayer = {
  projectedGeoLines: Line[]
  projectedGeoPreviousLines?: Line[]
  viewportSize?: number
  color?: ColorWithTransparancy
  viewportBorderSize?: number
  borderColor?: ColorWithTransparancy
}

export type PointLayer = {
  projectedGeoPoints: Point[]
  projectedGeoPreviousPoints?: Point[]
  viewportSize?: number
  color?: ColorWithTransparancy
  viewportBorderSize?: number
  borderColor?: ColorWithTransparancy
}
>>>>>>> e2911855
<|MERGE_RESOLUTION|>--- conflicted
+++ resolved
@@ -4,20 +4,14 @@
 import type CacheableTile from '../tilecache/CacheableTile.js'
 
 import type {
-<<<<<<< HEAD
-=======
   Point,
   Line,
->>>>>>> e2911855
   Size,
   FetchFn,
   ImageInformations,
   Color,
-<<<<<<< HEAD
+  ColorWithTransparancy,
   Bbox
-=======
-  ColorWithTransparancy
->>>>>>> e2911855
 } from '@allmaps/types'
 import type { TransformationType } from '@allmaps/transform'
 
@@ -101,15 +95,6 @@
   fetchFn?: FetchFn
 ) => CacheableTile<D>
 
-<<<<<<< HEAD
-export type pruneInfo = {
-  bestScaleFactor: number
-  overviewScaleFactor: number | undefined
-  resourceViewportRingBbox: Bbox
-}
-
-export type PruneInfoByMapId = Map<string, pruneInfo>
-=======
 export type LineLayer = {
   projectedGeoLines: Line[]
   projectedGeoPreviousLines?: Line[]
@@ -127,4 +112,11 @@
   viewportBorderSize?: number
   borderColor?: ColorWithTransparancy
 }
->>>>>>> e2911855
+
+export type pruneInfo = {
+  bestScaleFactor: number
+  overviewScaleFactor: number | undefined
+  resourceViewportRingBbox: Bbox
+}
+
+export type PruneInfoByMapId = Map<string, pruneInfo>