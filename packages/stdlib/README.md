# @allmaps/stdlib

Allmaps Standard Library

## License

MIT

## API

### `arrayRepeated(array, isEqualObject)`

###### Parameters

* `array` (`Array<T>`)
* `isEqualObject` (`((t0: T, t1: T) => boolean) | undefined`)

###### Returns

`Array<T>`.

### `bboxToCenter(bbox)`

###### Parameters

* `bbox` (`[number, number, number, number]`)

###### Returns

`[number, number]`.

### `bboxToDiameter(bbox)`

###### Parameters

* `bbox` (`[number, number, number, number]`)

###### Returns

`number`.

### `bboxToLine(bbox)`

###### Parameters

* `bbox` (`[number, number, number, number]`)

###### Returns

`[Point, Point]`.

### `bboxToPolygon(bbox)`

###### Parameters

* `bbox` (`[number, number, number, number]`)

###### Returns

`Array<Array<Point>>`.

### `bboxToRectangle(bbox)`

###### Parameters

* `bbox` (`[number, number, number, number]`)

###### Returns

`[Point, Point, Point, Point]`.

### `bboxToSize(bbox)`

###### Parameters

* `bbox` (`[number, number, number, number]`)

###### Returns

`[number, number]`.

### `bboxesToScale(bbox0, bbox1)`

###### Parameters

* `bbox0` (`[number, number, number, number]`)
* `bbox1` (`[number, number, number, number]`)

###### Returns

`number`.

### `bufferBbox(bbox, dist0, dist1)`

###### Parameters

* `bbox` (`[number, number, number, number]`)
* `dist0` (`number`)
* `dist1` (`number`)

###### Returns

`[number, number, number, number]`.

### `bufferBboxByRatio(bbox, ratio)`

###### Parameters

* `bbox` (`[number, number, number, number]`)
* `ratio` (`number`)

###### Returns

`[number, number, number, number]`.

### `closeMultiPolygon(multiPolygon)`

###### Parameters

* `multiPolygon` (`Array<Array<Array<Point>>>`)

###### Returns

`Array<Array<Array<Point>>>`.

### `closePolygon(polygon)`

###### Parameters

* `polygon` (`Array<Array<Point>>`)

###### Returns

`Array<Array<Point>>`.

### `closeRing(ring)`

###### Parameters

* `ring` (`Array<Point>`)

###### Returns

`Array<Point>`.

### `combineBboxes(bboxes)`

###### Parameters

* `bboxes` (`[number, number, number, number]`)

###### Returns

`Bbox | undefined`.

### `computeBbox(points)`

###### Parameters

* `points` (`Geometry | GeojsonGeometry`)

###### Returns

`[number, number, number, number]`.

### `computeMinMax(values)`

###### Parameters

* `values` (`Array<number>`)

###### Returns

`[number, number]`.

### `conformLineString(lineString)`

###### Parameters

* `lineString` (`Array<Point>`)

###### Returns

`Array<Point>`.

### `conformMultiLineString(multiLineString)`

###### Parameters

* `multiLineString` (`Array<Array<Point>>`)

###### Returns

`Array<Array<Point>>`.

### `conformMultiPolygon(multiPolygon)`

###### Parameters

* `multiPolygon` (`Array<Array<Array<Point>>>`)

###### Returns

`Array<Array<Array<Point>>>`.

### `conformPolygon(polygon)`

###### Parameters

* `polygon` (`Array<Array<Point>>`)

###### Returns

`Array<Array<Point>>`.

### `conformRing(ring)`

###### Parameters

* `ring` (`Array<Point>`)

###### Returns

`Array<Point>`.

### `contractGeojsonGeometriesToGeojsonMultiGeometry(geojsonGeometries)`

###### Parameters

* `geojsonGeometries` (`Array<GeojsonPoint | GeojsonLineString | GeojsonPolygon>`)

###### Returns

`GeojsonMultiPoint | GeojsonMultiLineString | GeojsonMultiPolygon`.

### `contractGeojsonLineStringsToGeojsonMultiLineString(geojsonLineStrings)`

###### Parameters

* `geojsonLineStrings` (`Array<GeojsonLineString>`)

###### Returns

`{type: 'MultiLineString'; coordinates: Point[][]}`.

### `contractGeojsonPointsToGeojsonMultiPoint(geojsonPoints)`

###### Parameters

* `geojsonPoints` (`Array<GeojsonPoint>`)

###### Returns

`{type: 'MultiPoint'; coordinates: Point[]}`.

### `contractGeojsonPolygonsToGeojsonMultiPolygon(geojsonPolygons)`

###### Parameters

* `geojsonPolygons` (`Array<GeojsonPolygon>`)

###### Returns

`{type: 'MultiPolygon'; coordinates: Point[][][]}`.

### `convexHull(points)`

###### Parameters

* `points` (`Array<Point>`)

###### Returns

`Ring | undefined`.

### `degreesToRadians(degrees)`

###### Parameters

* `degrees` (`number`)

###### Returns

`number`.

### `distance(from)`

###### Parameters

* `from` (`[Point, Point]`)

###### Returns

`number`.

### `doBboxesIntersect(bbox0, bbox1)`

###### Parameters

* `bbox0` (`[number, number, number, number]`)
* `bbox1` (`[number, number, number, number]`)

###### Returns

`boolean`.

### `equalSet(set1, set2)`

###### Parameters

* `set1` (`Set<T> | null`)
* `set2` (`Set<T> | null`)

###### Returns

`boolean`.

### `expandGeojsonMultiGeometryToGeojsonGeometries(geojsonMultiGeometry)`

###### Parameters

* `geojsonMultiGeometry` (`GeojsonMultiPoint | GeojsonMultiLineString | GeojsonMultiPolygon`)

###### Returns

`Array<GeojsonPoint> | Array<GeojsonLineString> | Array<GeojsonPolygon>`.

### `expandGeojsonMultiLineStringToGeojsonLineStrings(geojsonMultiLineString)`

###### Parameters

* `geojsonMultiLineString` (`{type: 'MultiLineString'; coordinates: Point[][]}`)

###### Returns

`Array<GeojsonLineString>`.

### `expandGeojsonMultiPointToGeojsonPoints(geojsonMultiPoint)`

###### Parameters

* `geojsonMultiPoint` (`{type: 'MultiPoint'; coordinates: Point[]}`)

###### Returns

`Array<GeojsonPoint>`.

### `expandGeojsonMultiPolygonToGeojsonPolygons(geojsonMultiPolygon)`

###### Parameters

* `geojsonMultiPolygon` (`{type: 'MultiPolygon'; coordinates: Point[][][]}`)

###### Returns

`Array<GeojsonPolygon>`.

### `fetchAnnotationsFromApi(parsedIiif)`

###### Parameters

* `parsedIiif` (`Image | Manifest | Collection`)

###### Returns

`Promise<Array<unknown>>`.

### `fetchImageBitmap(input, init, fetchFn)`

###### Parameters

* `input` (`RequestInfo | URL`)
* `init?` (`RequestInit | undefined`)
* `fetchFn?` (`FetchFn | undefined`)

###### Returns

`Promise<ImageBitmap>`.

### `fetchImageInfo(imageUri, init, fetchFn)`

###### Parameters

* `imageUri` (`string`)
* `init?` (`RequestInit | undefined`)
* `fetchFn?` (`FetchFn | undefined`)

###### Returns

`Promise<unknown>`.

### `fetchJson(input, init, fetchFn)`

###### Parameters

* `input` (`RequestInfo | URL`)
* `init?` (`RequestInit | undefined`)
* `fetchFn?` (`FetchFn | undefined`)

###### Returns

`Promise<unknown>`.

### `fetchUrl(input, init, fetchFn)`

###### Parameters

* `input` (`RequestInfo | URL`)
* `init?` (`RequestInit | undefined`)
* `fetchFn?` (`FetchFn | undefined`)

###### Returns

`Promise<Response>`.

### `flipX(point)`

###### Parameters

* `point` (`[number, number]`)

###### Returns

`[number, number]`.

### `flipY(point)`

###### Parameters

* `point` (`[number, number]`)

###### Returns

`[number, number]`.

### `geojsonFeatureCollectionToGeojsonGeometries(geojsonFeatureCollection)`

###### Parameters

* `geojsonFeatureCollection` (`{type: 'FeatureCollection'; features: GeojsonFeature[]}`)

###### Returns

`Array<GeojsonGeometry>`.

### `geojsonFeatureToGeojsonGeometry(geojsonFeature)`

###### Parameters

* `geojsonFeature` (`{type: 'Feature'; properties: unknown; geometry: GeojsonGeometry}`)

###### Returns

`  | GeojsonPoint
  | GeojsonLineString
  | GeojsonPolygon
  | GeojsonMultiPoint
  | GeojsonMultiLineString
  | GeojsonMultiPolygon`.

### `geojsonFeaturesToGeojsonFeatureCollection(geojsonFeatures)`

###### Parameters

* `geojsonFeatures` (`GeojsonFeature | Array<GeojsonFeature>`)

###### Returns

`{type: 'FeatureCollection'; features: GeojsonFeature[]}`.

### `geojsonGeometriesToGeojsonFeatureCollection(geojsonGeometries, properties)`

###### Parameters

* `geojsonGeometries` (`Array<GeojsonGeometry>`)
* `properties?` (`Array<unknown> | undefined`)

###### Returns

`{type: 'FeatureCollection'; features: GeojsonFeature[]}`.

### `geojsonGeometryToGeojsonFeature(geojsonGeometry, properties)`

###### Parameters

* `geojsonGeometry` (`  | GeojsonPoint
    | GeojsonLineString
    | GeojsonPolygon
    | GeojsonMultiPoint
    | GeojsonMultiLineString
    | GeojsonMultiPolygon`)
* `properties?` (`unknown`)

###### Returns

`{type: 'Feature'; properties: unknown; geometry: GeojsonGeometry}`.

### `geojsonGeometryToGeometry(geojsonPoint)`

###### Parameters

* `geojsonPoint` (`{type: 'Point'; coordinates: Point}`)

###### Returns

`[number, number]`.

### `geojsonGeometryToSvgGeometry(geojsonGeometry)`

###### Parameters

* `geojsonGeometry` (`  | GeojsonPoint
    | GeojsonLineString
    | GeojsonPolygon
    | GeojsonMultiPoint
    | GeojsonMultiLineString
    | GeojsonMultiPolygon`)

###### Returns

`SvgCircle | SvgLine | SvgPolyLine | SvgPolygon | SvgRect`.

### `geojsonLineStringToLineString(geojsonLineString)`

###### Parameters

* `geojsonLineString` (`{type: 'LineString'; coordinates: Point[]}`)

###### Returns

`Array<Point>`.

### `geojsonMultiLineStringToMultiLineString(geojsonMultiLineString)`

###### Parameters

* `geojsonMultiLineString` (`{type: 'MultiLineString'; coordinates: Point[][]}`)

###### Returns

`Array<Array<Point>>`.

### `geojsonMultiPointToMultiPoint(geojsonMultiPoint)`

###### Parameters

* `geojsonMultiPoint` (`{type: 'MultiPoint'; coordinates: Point[]}`)

###### Returns

`Array<Point>`.

### `geojsonMultiPolygonToMultiPolygon(geojsonMultiPolygon, close)`

###### Parameters

* `geojsonMultiPolygon` (`{type: 'MultiPolygon'; coordinates: Point[][][]}`)
* `close` (`boolean | undefined`)

###### Returns

`Array<Array<Array<Point>>>`.

### `geojsonPointToPoint(geojsonPoint)`

###### Parameters

* `geojsonPoint` (`{type: 'Point'; coordinates: Point}`)

###### Returns

`[number, number]`.

### `geojsonPolygonToPolygon(geojsonPolygon, close)`

###### Parameters

* `geojsonPolygon` (`{type: 'Polygon'; coordinates: Point[][]}`)
* `close` (`boolean | undefined`)

###### Returns

`Array<Array<Point>>`.

### `geojsonPolygonToRing(geojsonPolygon, close)`

###### Parameters

* `geojsonPolygon` (`{type: 'Polygon'; coordinates: Point[][]}`)
* `close` (`boolean | undefined`)

###### Returns

`Array<Point>`.

### `geometryToDiameter(geometry)`

###### Parameters

* `geometry` (`Geometry | GeojsonGeometry`)

###### Returns

`number`.

### `geometryToGeojsonGeometry(point, options)`

###### Parameters

* `point` (`[number, number]`)
* `options?` (`Partial<MultiGeometryOptions> | undefined`)

###### Returns

`{type: 'Point'; coordinates: Point}`.

### `geometryToSvgGeometry(point)`

###### Parameters

* `point` (`[number, number]`)

###### Returns

`{type: 'circle'; attributes?: SvgAttributes; coordinates: Point}`.

### `getColorHistogram(colors, binSize)`

###### Parameters

* `colors` (`Array<Color>`)
* `binSize` (`number | undefined`)

###### Returns

`{[bin: string]: ColorCount}`.

### `getColorsArray(imageData, resolution)`

###### Parameters

* `imageData` (`ImageData`)
* `resolution` (`number | undefined`)

###### Returns

`Array<Color>`.

### `getFullResourceMask(imageWidth, imageHeight)`

###### Parameters

* `imageWidth` (`number`)
* `imageHeight` (`number`)

###### Returns

`Array<Point>`.

### `getImageData(imageBitmap, mask)`

###### Parameters

* `imageBitmap` (`ImageBitmap`)
* `mask?` (`Array<Point> | undefined`)

###### Returns

`ImageData`.

### `getMaxOccurringColor(histogram)`

###### Parameters

* `histogram` (`{[bin: string]: ColorCount}`)

###### Returns

`{count: number; color: Color}`.

### `getPropertyFromCacheOrComputation(cache, key, computation, checkUse, checkStore)`

###### Parameters

* `cache` (`Map<K, T>`)
* `key` (`K`)
* `computation` (`() => T`)
* `checkUse` (`((t: T) => boolean) | undefined`)
* `checkStore` (`((t: T) => boolean) | undefined`)

###### Returns

`T`.

### `getPropertyFromDoubleCacheOrComputation(cache, key0, key1, computation, checkUse, checkStore)`

###### Parameters

* `cache` (`Map<K0, Map<K1, T>>`)
* `key0` (`K0`)
* `key1` (`K1`)
* `computation` (`() => T`)
* `checkUse` (`((t: T) => boolean) | undefined`)
* `checkStore` (`((t: T) => boolean) | undefined`)

###### Returns

`T`.

### `getPropertyFromTrippleCacheOrComputation(cache, key0, key1, key2, computation, checkUse, checkStore)`

###### Parameters

* `cache` (`Map<K0, Map<K1, Map<K2, T>>>`)
* `key0` (`K0`)
* `key1` (`K1`)
* `key2` (`K2`)
* `computation` (`() => T`)
* `checkUse` (`((t: T) => boolean) | undefined`)
* `checkStore` (`((t: T) => boolean) | undefined`)

###### Returns

`T`.

### `hexToFractionalRgb(hex)`

Convert hex to fractional RGB

###### Parameters

* `hex` (`string`)
  * hex string, e.g. '#0033ff'

###### Returns

Fractional RGB, e (`[number, number, number]`).g. \[0, 0.2, 1]

### `hexToRgb(hex)`

Convert hex to RGB

###### Parameters

* `hex` (`string`)
  * hex string, e.g. '#0033ff'

###### Returns

RGB, e (`[number, number, number]`).g. \[0, 51, 255]

### `intersectBboxes(bbox0, bbox1)`

###### Parameters

* `bbox0` (`[number, number, number, number]`)
* `bbox1` (`[number, number, number, number]`)

###### Returns

`Bbox | undefined`.

### `invertPoint(point)`

###### Parameters

* `point` (`[number, number]`)

###### Returns

`[number, number]`.

### `invertPoints(points)`

###### Parameters

* `points` (`Array<Point>`)

###### Returns

`Array<Point>`.

### `isClosed(input)`

###### Parameters

* `input` (`Array<Point>`)

###### Returns

`boolean`.

### `isEqualArray(array0, array1, isEqualObject)`

###### Parameters

* `array0` (`Array<T>`)
* `array1` (`Array<T>`)
* `isEqualObject` (`((t0: T, t1: T) => boolean) | undefined`)

###### Returns

`boolean`.

### `isEqualPoint(point0, point1)`

###### Parameters

* `point0` (`[number, number]`)
* `point1` (`[number, number]`)

###### Returns

`boolean`.

### `isEqualPointArray(pointArray0, pointArray1)`

###### Parameters

* `pointArray0` (`Array<Point>`)
* `pointArray1` (`Array<Point>`)

###### Returns

`boolean`.

### `isEqualPointArrayArray(pointArrayArray0, pointArrayArray1)`

###### Parameters

* `pointArrayArray0` (`Array<Array<Point>>`)
* `pointArrayArray1` (`Array<Array<Point>>`)

###### Returns

`boolean`.

### `isGeojsonGeometry(obj)`

###### Parameters

* `obj` (`unknown`)

###### Returns

`boolean`.

### `isGeojsonLineString(input)`

###### Parameters

* `input` (`unknown`)

###### Returns

`boolean`.

### `isGeojsonMultiGeometry(obj)`

###### Parameters

* `obj` (`unknown`)

###### Returns

`boolean`.

### `isGeojsonMultiLineString(input)`

###### Parameters

* `input` (`unknown`)

###### Returns

`boolean`.

### `isGeojsonMultiPoint(input)`

###### Parameters

* `input` (`unknown`)

###### Returns

`boolean`.

### `isGeojsonMultiPolygon(input)`

###### Parameters

* `input` (`unknown`)

###### Returns

`boolean`.

### `isGeojsonPoint(input)`

###### Parameters

* `input` (`unknown`)

###### Returns

`boolean`.

### `isGeojsonPolygon(input)`

###### Parameters

* `input` (`unknown`)

###### Returns

`boolean`.

### `isGeometry(input)`

###### Parameters

* `input` (`unknown`)

###### Returns

`boolean`.

### `isLineString(input)`

###### Parameters

* `input` (`unknown`)

###### Returns

`boolean`.

### `isMultiLineString(input)`

###### Parameters

* `input` (`unknown`)

###### Returns

`boolean`.

### `isMultiPoint(input)`

###### Parameters

* `input` (`unknown`)

###### Returns

`boolean`.

### `isMultiPolygon(input)`

###### Parameters

* `input` (`unknown`)

###### Returns

`boolean`.

### `isPoint(input)`

###### Parameters

* `input` (`unknown`)

###### Returns

`boolean`.

### `isPolygon(input)`

###### Parameters

* `input` (`unknown`)

###### Returns

`boolean`.

### `isRing(input)`

###### Parameters

* `input` (`unknown`)

###### Returns

`boolean`.

### `isSvgCircle(input)`

###### Parameters

* `input` (`any`)

###### Returns

`boolean`.

### `isSvgLine(input)`

###### Parameters

* `input` (`any`)

###### Returns

`boolean`.

### `isSvgPolyLine(input)`

###### Parameters

* `input` (`any`)

###### Returns

`boolean`.

### `isSvgPolygon(input)`

###### Parameters

* `input` (`any`)

###### Returns

`boolean`.

### `isSvgRect(input)`

###### Parameters

* `input` (`any`)

###### Returns

`boolean`.

### `isValidHttpUrl(string)`

###### Parameters

* `string` (`string`)

###### Returns

`boolean`.

### `lineAngle(line)`

###### Parameters

* `line` (`[Point, Point]`)

###### Returns

`number`.

### `lineStringToGeojsonLineString(lineString)`

###### Parameters

* `lineString` (`Array<Point>`)

###### Returns

`{type: 'LineString'; coordinates: Point[]}`.

### `lineStringToLines(lineString)`

###### Parameters

* `lineString` (`Array<Point>`)

###### Returns

`Array<Line>`.

### `linesIntersectionPoint(line0, line1, options)`

###### Parameters

* `line0` (`[Point, Point]`)
* `line1` (`[Point, Point]`)
* `options?` (`Partial<IntersectionOptions> | undefined`)

###### Returns

`Point | undefined`.

### `mapToResourceMaskSvgPolygon(map)`

###### Parameters

* `map` (`{ type: "GeoreferencedMap"; gcps: { resource: [number, number]; geo: [number, number]; }[]; resource: { type: "ImageService1" | "ImageService2" | "ImageService3" | "Canvas"; id: string; partOf?: ({ type: string; id: string; label?: Record<string, (string | number | boolean)[]> | undefined; } & { partOf?: ({ type: st...`)

###### Returns

`{type: 'polygon'; attributes?: SvgAttributes; coordinates: Ring}`.

### `maxOfNumberOrUndefined(number1, number2)`

###### Parameters

<<<<<<< HEAD
* `map` (`{ type: "GeoreferencedMap"; gcps: { resource: [number, number]; geo: [number, number]; }[]; resource: { type: "ImageService1" | "ImageService2" | "ImageService3" | "Canvas"; id: string; partOf?: ({ type: string; id: string; label?: Record<string, (string | number | boolean)[]> | undefined; } & { partOf?: ({ type: st...`)
=======
* `number1` (`number | undefined`)
* `number2` (`number | undefined`)
>>>>>>> 469dcce2

###### Returns

`number | undefined`.

### `mergeGeojsonFeaturesCollections(geojsonFeatureCollections)`

###### Parameters

* `geojsonFeatureCollections` (`Array<GeojsonFeatureCollection>`)

###### Returns

`{type: 'FeatureCollection'; features: GeojsonFeature[]}`.

### `mergeOptions(options, partialOptions)`

###### Parameters

* `options` (`Options`)
* `partialOptions?` (`Partial<Options> | undefined`)

###### Returns

`Options`.

### `mergePartialOptions(partialOptions0, partialOptions1)`

###### Parameters

* `partialOptions0?` (`Partial<Options> | undefined`)
* `partialOptions1?` (`Partial<Options> | undefined`)

###### Returns

`{[P in keyof Options]?: Options[P] | undefined}`.

### `midPoint(points)`

###### Parameters

* `points` (`[number, number]`)

###### Returns

`[number, number]`.

### `mixNumbers(number0, number1, t)`

###### Parameters

* `number0` (`number`)
* `number1` (`number`)
* `t` (`number`)

###### Returns

`number`.

### `mixPoints(point0, point1, t)`

###### Parameters

* `point0` (`[number, number]`)
* `point1` (`[number, number]`)
* `t` (`number`)

###### Returns

`[number, number]`.

### `multiLineStringToGeojsonMultiLineString(multiLineString)`

###### Parameters

* `multiLineString` (`Array<Array<Point>>`)

###### Returns

`{type: 'MultiLineString'; coordinates: Point[][]}`.

### `multiPointToGeojsonMultiPoint(multiPoint)`

###### Parameters

* `multiPoint` (`Array<Point>`)

###### Returns

`{type: 'MultiPoint'; coordinates: Point[]}`.

### `multiPolygonToGeojsonMultiPolygon(multiPolygon, close)`

###### Parameters

* `multiPolygon` (`Array<Array<Array<Point>>>`)
* `close` (`boolean | undefined`)

###### Returns

`{type: 'MultiPolygon'; coordinates: Point[][][]}`.

### `pixelToIntArrayIndex(pixel, size, channels, flipY)`

###### Parameters

* `pixel` (`[number, number]`)
* `size` (`[number, number]`)
* `channels` (`number`)
* `flipY` (`boolean | undefined`)

###### Returns

`number`.

### `pointInBbox(point, bbox)`

###### Parameters

* `point` (`[number, number]`)
* `bbox` (`[number, number, number, number]`)

###### Returns

`boolean`.

### `pointToGeojsonPoint(point)`

###### Parameters

* `point` (`[number, number]`)

###### Returns

`{type: 'Point'; coordinates: Point}`.

### `pointToPixel(point, translate)`

###### Parameters

* `point` (`[number, number]`)
* `translate` (`Point | undefined`)

###### Returns

`[number, number]`.

### `pointsAndPointsToLines(points0, points1)`

###### Parameters

* `points0` (`Array<Point>`)
* `points1` (`Array<Point>`)

###### Returns

`Array<Line>`.

### `polygonSelfIntersectionPoints(polygon, options)`

###### Parameters

* `polygon` (`Array<Array<Point>>`)
* `options?` (`Partial<IntersectionOptions> | undefined`)

###### Returns

`Array<Point>`.

### `polygonToGeojsonPolygon(polygon, close)`

###### Parameters

* `polygon` (`Array<Array<Point>>`)
* `close` (`boolean | undefined`)

###### Returns

`{type: 'Polygon'; coordinates: Point[][]}`.

### `prolongedLinesIntersectionPoint(line0, line1)`

###### Parameters

* `line0` (`[Point, Point]`)
* `line1` (`[Point, Point]`)

###### Returns

`Point | undefined`.

### `rectangleToSize(rectangle)`

###### Parameters

* `rectangle` (`[Point, Point, Point, Point]`)

###### Returns

`[number, number]`.

### `rectanglesToScale(rectangle0, rectangle1)`

###### Parameters

* `rectangle0` (`[Point, Point, Point, Point]`)
* `rectangle1` (`[Point, Point, Point, Point]`)

###### Returns

`number`.

### `rgbToHex(__0)`

Convert RBG to hex

###### Parameters

* `undefined` (`[number, number, number]`)
  * RGB color array, e.g. \[0, 51, 255]

###### Returns

hex string, e (`string`).g. '#0033ff'

### `ringToGeojsonPolygon(ring, close)`

###### Parameters

* `ring` (`Array<Point>`)
* `close` (`boolean | undefined`)

###### Returns

`{type: 'Polygon'; coordinates: Point[][]}`.

### `rms(from, to)`

###### Parameters

* `from` (`Array<Point>`)
* `to` (`Array<Point>`)

###### Returns

`number`.

### `rotatePoint(point, angle, anchor, cosAngle, sinAngle)`

###### Parameters

* `point` (`[number, number]`)
* `angle` (`number | undefined`)
* `anchor` (`Point | undefined`)
* `cosAngle?` (`number | undefined`)
* `sinAngle?` (`number | undefined`)

###### Returns

`[number, number]`.

### `rotatePoints(points, angle, anchor, cosAngle, sinAngle)`

###### Parameters

* `points` (`Array<Point>`)
* `angle` (`number | undefined`)
* `anchor` (`Point | undefined`)
* `cosAngle?` (`number | undefined`)
* `sinAngle?` (`number | undefined`)

###### Returns

`Array<Point>`.

### `scalePoint(point, scale)`

###### Parameters

* `point` (`[number, number]`)
* `scale` (`number`)

###### Returns

`[number, number]`.

### `scalePoints(points, scale)`

###### Parameters

* `points` (`Array<Point>`)
* `scale` (`number`)

###### Returns

`Array<Point>`.

### `scaleSize(size, scale)`

###### Parameters

* `size` (`[number, number]`)
* `scale` (`number`)

###### Returns

`[number, number]`.

### `sizeToBbox(size)`

###### Parameters

* `size` (`[number, number]`)

###### Returns

`[number, number, number, number]`.

### `sizeToCenter(size)`

###### Parameters

* `size` (`[number, number]`)

###### Returns

`[number, number]`.

### `sizeToRectangle(size)`

###### Parameters

* `size` (`[number, number]`)

###### Returns

`[Point, Point, Point, Point]`.

### `sizeToResolution(size)`

###### Parameters

* `size` (`[number, number]`)

###### Returns

`number`.

### `sizesToScale(size0, size1, fit)`

Compute a size from two scales

For unspecified 'fit', the scale is computed based on the surface area derived from the sizes.

For specified 'fit':

Example for square rectangles '\*' and '+':

'contain' where '\*' contains '.'
(in the first image size0 is relatively wider)

```
           ****
           *  *
```

**....**     ....

* .  . \*     .  .
  **....**     ....
  \*  \*
  \*\*\*\*

'cover' where '\*' is covered by '.'
(in the first image size0 is relatively wider)

```
           ....
           .  .
```

..****..     \*\*\*\*
. \*  \* .     \*  \*
..****..     \*\*\*\*
.  .
....

###### Parameters

* `size0` (`[number, number]`)
  * first size
* `size1` (`[number, number]`)
  * second size
* `fit?` (`Fit | undefined`)
  * fit

###### Returns

`number`.

### `squaredDistance(from)`

###### Parameters

* `from` (`[Point, Point]`)

###### Returns

`number`.

### `stepDistanceAngle(point, dist, angle)`

###### Parameters

* `point` (`[number, number]`)
* `dist` (`number`)
* `angle` (`number`)

###### Returns

`[number, number]`.

### `stringToSvgGeometriesGenerator(svg)`

###### Parameters

* `svg` (`string`)

###### Returns

`Generator<SvgGeometry, void, unknown>`.

### `subSetArray(arr1, arr2)`

###### Parameters

* `arr1` (`Array<T>`)
* `arr2` (`Array<T>`)

###### Returns

`boolean`.

### `svgGeometriesToSvgString(geometries)`

###### Parameters

* `geometries` (`Array<SvgGeometry>`)

###### Returns

`string`.

### `svgGeometryToGeometry(svgCircle)`

###### Parameters

* `svgCircle` (`{type: 'circle'; attributes?: SvgAttributes; coordinates: Point}`)

###### Returns

`[number, number]`.

### `svgGeometryToString(geometry)`

###### Parameters

* `geometry` (`SvgCircle | SvgLine | SvgPolyLine | SvgPolygon | SvgRect`)

###### Returns

`string`.

### `threePointsToAngle(pointA, pointB, pointC)`

Return angle alpha made at point A by points B and C

###### Parameters

* `pointA` (`[number, number]`)
* `pointB` (`[number, number]`)
* `pointC` (`[number, number]`)

###### Returns

`number`.

### `translatePoint(point, translationPoint, addOrSubstract)`

###### Parameters

* `point` (`[number, number]`)
* `translationPoint` (`[number, number]`)
* `addOrSubstract` (`'add' | 'substract' | undefined`)

###### Returns

`[number, number]`.

### `translatePoints(points, point, addOrSubstract)`

###### Parameters

* `points` (`Array<Point>`)
* `point` (`[number, number]`)
* `addOrSubstract` (`'add' | 'substract' | undefined`)

###### Returns

`Array<Point>`.

### `triangleAngles(triangle)`

###### Parameters

* `triangle` (`[Point, Point, Point]`)

###### Returns

`[number, number, number]`.

### `triangleArea(triangle)`

###### Parameters

* `triangle` (`[Point, Point, Point]`)

###### Returns

`number`.

### `uncloseMultiPolygon(multiPolygon)`

###### Parameters

* `multiPolygon` (`Array<Array<Array<Point>>>`)

###### Returns

`Array<Array<Array<Point>>>`.

### `unclosePolygon(polygon)`

###### Parameters

* `polygon` (`Array<Array<Point>>`)

###### Returns

`Array<Array<Point>>`.

### `uncloseRing(ring)`

###### Parameters

* `ring` (`Array<Point>`)

###### Returns

`Array<Point>`.<|MERGE_RESOLUTION|>--- conflicted
+++ resolved
@@ -723,6 +723,19 @@
 
 `T`.
 
+### `hexToFractionalOpaqueRgba(hex)`
+
+Convert hex to fractional RGBA, and sets the transparency to 1
+
+###### Parameters
+
+* `hex` (`string`)
+  * hex string, e.g. '#0033ffcc'
+
+###### Returns
+
+Fractional RGB, e (`[number, number, number, number]`).g. \[0, 0.2, 1, 1]
+
 ### `hexToFractionalRgb(hex)`
 
 Convert hex to fractional RGB
@@ -736,18 +749,57 @@
 
 Fractional RGB, e (`[number, number, number]`).g. \[0, 0.2, 1]
 
+### `hexToFractionalRgba(hex)`
+
+Convert hex to fractional RGBA
+
+###### Parameters
+
+* `hex` (`string`)
+  * hex string, e.g. '#0033ffff'
+
+###### Returns
+
+Fractional RGB, e (`[number, number, number, number]`).g. \[0, 0.2, 1, 1]
+
+### `hexToOpaqueRgba(hex)`
+
+Convert HEX to RGB, and sets the transparency to 255
+
+###### Parameters
+
+* `hex` (`string`)
+  * HEX string, e.g. '#0033ffcc'
+
+###### Returns
+
+RGB, e (`[number, number, number, number]`).g. \[0, 51, 255, 255]
+
 ### `hexToRgb(hex)`
 
-Convert hex to RGB
+Convert HEX to RGB
 
 ###### Parameters
 
 * `hex` (`string`)
-  * hex string, e.g. '#0033ff'
+  * HEX string, e.g. '#0033ff'
 
 ###### Returns
 
 RGB, e (`[number, number, number]`).g. \[0, 51, 255]
+
+### `hexToRgba(hex)`
+
+Convert HEX to RGB
+
+###### Parameters
+
+* `hex` (`string`)
+  * HEX string, e.g. '#0033ffff'
+
+###### Returns
+
+RGB, e (`[number, number, number, number]`).g. \[0, 51, 255, 255]
 
 ### `intersectBboxes(bbox0, bbox1)`
 
@@ -1111,12 +1163,8 @@
 
 ###### Parameters
 
-<<<<<<< HEAD
-* `map` (`{ type: "GeoreferencedMap"; gcps: { resource: [number, number]; geo: [number, number]; }[]; resource: { type: "ImageService1" | "ImageService2" | "ImageService3" | "Canvas"; id: string; partOf?: ({ type: string; id: string; label?: Record<string, (string | number | boolean)[]> | undefined; } & { partOf?: ({ type: st...`)
-=======
 * `number1` (`number | undefined`)
 * `number2` (`number | undefined`)
->>>>>>> 469dcce2
 
 ###### Returns
 
@@ -1132,23 +1180,34 @@
 
 `{type: 'FeatureCollection'; features: GeojsonFeature[]}`.
 
-### `mergeOptions(options, partialOptions)`
-
-###### Parameters
-
-* `options` (`Options`)
-* `partialOptions?` (`Partial<Options> | undefined`)
-
-###### Returns
-
-`Options`.
-
-### `mergePartialOptions(partialOptions0, partialOptions1)`
-
-###### Parameters
-
-* `partialOptions0?` (`Partial<Options> | undefined`)
-* `partialOptions1?` (`Partial<Options> | undefined`)
+### `mergeOptions(options0, options1)`
+
+###### Parameters
+
+* `options0` (`Options0`)
+* `options1?` (`Options1 | undefined`)
+
+###### Returns
+
+`Options0 & Options1`.
+
+### `mergeOptionsUnlessUndefined(options0, options1)`
+
+###### Parameters
+
+* `options0` (`Options0`)
+* `options1?` (`Options1 | undefined`)
+
+###### Returns
+
+`Options0 &
+  Partial<{[K in keyof Options1]: Exclude<Options1[K], undefined>}>`.
+
+### `mergePartialOptions(partialOptionsArray)`
+
+###### Parameters
+
+* `partialOptionsArray` (`Partial<Options> | undefined`)
 
 ###### Returns
 
@@ -1329,18 +1388,29 @@
 
 `number`.
 
-### `rgbToHex(__0)`
-
-Convert RBG to hex
-
-###### Parameters
-
-* `undefined` (`[number, number, number]`)
-  * RGB color array, e.g. \[0, 51, 255]
-
-###### Returns
-
-hex string, e (`string`).g. '#0033ff'
+### `rgbToHex(color)`
+
+Convert RBG to HEX
+
+###### Parameters
+
+* `color` (`[number, number, number]`)
+
+###### Returns
+
+HEX string, e (`string`).g. '#0033ff'
+
+### `rgbaToHex(color)`
+
+Convert RBGA to HEX
+
+###### Parameters
+
+* `color` (`[number, number, number, number]`)
+
+###### Returns
+
+HEX string, e (`string`).g. '#0033ffff'
 
 ### `ringToGeojsonPolygon(ring, close)`
 
