import { rewind } from '@turf/rewind'

import type {
  Point,
  LineString,
  Line,
  Ring,
  Polygon,
  MultiPoint,
  MultiLineString,
  MultiPolygon,
  Geometry,
  GeojsonPoint,
  GeojsonLineString,
  GeojsonPolygon,
  GeojsonMultiPoint,
  GeojsonMultiLineString,
  GeojsonMultiPolygon,
  GeojsonGeometry,
  Size,
  Triangle
} from '@allmaps/types'

// Assert

export function isPoint(input: unknown): input is Point {
  return (
    Array.isArray(input) &&
    input.length === 2 &&
    typeof input[0] === 'number' &&
    typeof input[1] === 'number'
  )
}

export function isLineString(input: unknown): input is LineString {
  return Array.isArray(input) && input.every(isPoint)
}

// This function is not exported because Ring should not be used externally, since it can not be distingised from LineSting
<<<<<<< HEAD
function isRing(input: any): input is Ring {
  return Array.isArray(input) && input.every(isPoint)
=======
export function isRing(input: unknown): input is Ring {
  return (
    Array.isArray(input) && input.every(isPoint)
    // && isClosed(input) === closed // Possible addition if we want to check for closedness, with closed an input parameter with default false
  )
>>>>>>> d0145ce6
}

export function isPolygon(input: unknown): input is Polygon {
  return Array.isArray(input) && input.every(isRing)
}

export function isMultiPoint(input: unknown): input is MultiPoint {
  return Array.isArray(input) && input.every(isPoint)
}

export function isMultiLineString(input: unknown): input is MultiLineString {
  return Array.isArray(input) && input.every(isLineString)
}

export function isMultiPolygon(input: unknown): input is MultiPolygon {
  return Array.isArray(input) && input.every(isPolygon)
}

export function isGeometry(input: unknown): input is Geometry {
  return (
    isPoint(input) ||
    isLineString(input) ||
    isPolygon(input) ||
    isMultiPoint(input) ||
    isMultiLineString(input) ||
    isMultiPolygon(input)
  )
}

// Close

export function closeRing(ring: Ring): Ring {
  return [...ring, ring[0]]
}

export function uncloseRing(ring: Ring): Ring {
  ring.splice(-1)
  return ring
}

export function closePolygon(polygon: Polygon): Polygon {
  return polygon.map((ring) => closeRing(ring))
}

export function unclosePolygon(polygon: Polygon): Polygon {
  return polygon.map((ring) => uncloseRing(ring))
}

export function closeMultiPolygon(multiPolygon: MultiPolygon): MultiPolygon {
  return multiPolygon.map((polygon) => closePolygon(polygon))
}

export function uncloseMultiPolygon(multiPolygon: MultiPolygon): MultiPolygon {
  return multiPolygon.map((polygon) => unclosePolygon(polygon))
}

// Conform

export function conformLineString(lineString: LineString): LineString {
  // Filter out repeated points
  lineString = lineString.filter(function (point, i, originalLineString) {
    return i === 0 || !isEqualPoint(point, originalLineString[i - 1])
  })

  if (lineString.length < 2) {
    throw new Error('LineString should contain at least 2 points')
  }
  return lineString
}

export function conformRing(ring: Ring): Ring {
  // Filter out repeated points
  ring = ring.filter(function (point, i, originalRing) {
    return i === 0 || !isEqualPoint(point, originalRing[i - 1])
  })

  // Remove last point if input is closed ring
  if (isClosed(ring)) {
    uncloseRing(ring)
  }

  if (ring.length < 3) {
    throw new Error('Ring should contain at least 3 points')
  }
  return ring
}

export function conformPolygon(polygon: Polygon): Polygon {
  return polygon.map((ring) => {
    return conformRing(ring)
  })
}

export function conformMultiLineString(
  multiLineString: MultiLineString
): MultiLineString {
  return multiLineString.map((lineString) => conformLineString(lineString))
}

export function conformMultiPolygon(multiPolygon: MultiPolygon): MultiPolygon {
  return multiPolygon.map((polygon) => conformPolygon(polygon))
}

// Convert to GeoJSON

export function pointToGeojsonPoint(point: Point): GeojsonPoint {
  return {
    type: 'Point',
    coordinates: point
  }
}

export function lineStringToGeojsonLineString(
  lineString: LineString
): GeojsonLineString {
  return {
    type: 'LineString',
    coordinates: lineString
  }
}

export function ringToGeojsonPolygon(ring: Ring, close = true): GeojsonPolygon {
  const geometry = {
    type: 'Polygon',
    coordinates: close ? [closeRing(ring)] : [ring]
  }
  return rewind(geometry as GeojsonPolygon) as GeojsonPolygon
}

export function polygonToGeojsonPolygon(
  polygon: Polygon,
  close = true
): GeojsonPolygon {
  const geometry = {
    type: 'Polygon',
    coordinates: close ? closePolygon(polygon) : polygon
  }

  return rewind(geometry as GeojsonPolygon) as GeojsonPolygon
}

export function multiPointToGeojsonMultiPoint(
  multiPoint: MultiPoint
): GeojsonMultiPoint {
  return {
    type: 'MultiPoint',
    coordinates: multiPoint
  }
}

export function multiLineStringToGeojsonMultiLineString(
  multiLineString: MultiLineString
): GeojsonMultiLineString {
  return {
    type: 'MultiLineString',
    coordinates: multiLineString
  }
}

export function multiPolygonToGeojsonMultiPolygon(
  multiPolygon: MultiPolygon,
  close = true
): GeojsonMultiPolygon {
  const geometry = {
    type: 'MultiPolygon',
    coordinates: close ? closeMultiPolygon(multiPolygon) : multiPolygon
  }

  return rewind(geometry as GeojsonMultiPolygon) as GeojsonMultiPolygon
}

export function geometryToGeojsonGeometry(geometry: Geometry): GeojsonGeometry {
  if (isPoint(geometry)) {
    return pointToGeojsonPoint(geometry)
  } else if (isLineString(geometry)) {
    return lineStringToGeojsonLineString(geometry)
  } else if (isPolygon(geometry)) {
    return polygonToGeojsonPolygon(geometry)
  } else if (isMultiPoint(geometry)) {
    return multiPointToGeojsonMultiPoint(geometry)
  } else if (isMultiLineString(geometry)) {
    return multiLineStringToGeojsonMultiLineString(geometry)
  } else if (isMultiPolygon(geometry)) {
    return multiPolygonToGeojsonMultiPolygon(geometry)
  } else {
    throw new Error('Geometry type not supported')
  }
}

// Check

export function isClosed(input: Point[]): boolean {
  return (
    Array.isArray(input) &&
    input.length >= 2 &&
    isEqualPoint(input[0], input[input.length - 1])
  )
}

export function isEqualPoint(point0: Point, point1: Point): boolean {
  if (point0 === point1) return true
  if (point0 === null || point1 === null) return false

  return point0[0] === point1[0] && point0[1] === point1[1]
}

export function isEqualPointArray(
  pointArray0: Point[],
  pointArray1: Point[]
): boolean {
  if (pointArray0 === pointArray1) return true
  if (!pointArray0 || !pointArray1) return false
  if (pointArray0.length !== pointArray1.length) return false

  for (let i = 0; i < pointArray0.length; ++i) {
    if (isEqualPoint(pointArray0[i], pointArray1[i])) return false
  }
  return true
}

export function isEqualPointArrayArray(
  pointArrayArray0: Point[][],
  pointArrayArray1: Point[][]
): boolean {
  if (pointArrayArray0 === pointArrayArray1) return true
  if (!pointArrayArray0 || !pointArrayArray1) return false
  if (pointArrayArray0.length !== pointArrayArray1.length) return false

  for (let i = 0; i < pointArrayArray0.length; ++i) {
    if (isEqualPointArray(pointArrayArray0[i], pointArrayArray1[i]))
      return false
  }
  return true
}

// Split, combine, shift, flip

export function pointsAndPointsToLines(
  points0: Point[],
  points1: Point[]
): Line[] {
  if (points0.length !== points1.length)
    throw new Error('Point arrays should be of same lenght')

  return points0.map((point0, index) => [point0, points1[index]])
}

export function lineStringToLines(lineString: LineString): Line[] {
  return lineString.reduce(
    (accumulator: Line[], point, index) => [
      ...accumulator,
      [point, lineString[(index + 1) % lineString.length]]
    ],
    []
  )
}

export function pointToPixel(point: Point, translate: Point = [0, 0]): Point {
  return point.map((coordinate, index) => {
    return Math.floor(coordinate + translate[index])
  }) as Point
}

export function pixelToIntArrayIndex(
  pixel: Point,
  size: Size,
  channels: number,
  flipY = false
): number {
  const column = pixel[0]
  const row = flipY ? size[1] - 1 - pixel[1] : pixel[1]
  return (row * size[0] + column) * channels
}

export function flipX(point: Point): Point {
  return [-point[0], point[1]]
}

export function flipY(point: Point): Point {
  return [point[0], -point[1]]
}

// Mix

export function mixNumbers(
  number0: number,
  number1: number,
  t: number
): number {
  return number0 * (1 - t) + number1 * t
}

export function mixPoints(point0: Point, point1: Point, t: number): Point {
  return [
    mixNumbers(point0[0], point1[0], t),
    mixNumbers(point0[1], point1[1], t)
  ]
}

// Compute

export function midPoint(...points: Point[]): Point {
  const result: Point = [0, 0]
  for (let i = 0; i < points.length; i++) {
    result[0] += points[i][0]
    result[1] += points[i][1]
  }
  result[0] = result[0] / points.length
  result[1] = result[1] / points.length
  return result
}

// Return angle of line (in radians, signed)
export function lineAngle(line: Line): number {
  return Math.atan2(line[1][1] - line[0][1], line[1][0] - line[0][0])
}

// Return the next point starting from a point going a certian distance in a certain direction
export function stepDistanceAngle(
  point: Point,
  dist: number,
  angle: number
): Point {
  return [point[0] + Math.cos(angle) * dist, point[1] + Math.sin(angle) * dist]
}

export function distance(from: Line): number
export function distance(from: Point): number
export function distance(from: Point, to: Point): number
export function distance(from: Point | Line, to?: Point): number {
  if (isLineString(from) && from.length === 2) {
    return distance(from[0], from[1])
  } else if (isPoint(from) && to === undefined) {
    return distance(from, [0, 0])
  } else if (isPoint(from) && isPoint(to)) {
    return Math.sqrt(squaredDistance(from, to))
  } else {
    throw new Error('Input type not supported')
  }
}

// Squared distance is faster to compute then distance
// (which requires espensive square root)
// and can be used for things like sorting distance etc.
export function squaredDistance(from: Line): number
export function squaredDistance(from: Point): number
export function squaredDistance(from: Point, to: Point): number
export function squaredDistance(from: Point | Line, to?: Point): number {
  if (isLineString(from) && from.length === 2) {
    return squaredDistance(from[0], from[1])
  } else if (isPoint(from) && to === undefined) {
    return squaredDistance(from, [0, 0])
  } else if (isPoint(from) && isPoint(to)) {
    return (to[0] - from[0]) ** 2 + (to[1] - from[1]) ** 2
  } else {
    throw new Error('Input type not supported')
  }
}

export function rms(from: Point[], to: Point[]): number {
  if (from.length !== to.length) {
    throw new Error('Arrays need to be of same length')
  }
  const squaredDistances = from.map((fromPoint, index) =>
    squaredDistance(fromPoint, to[index])
  )
  const meanSquaredDistances =
    squaredDistances.reduce((sum, squaredDistace) => sum + squaredDistace, 0) /
    squaredDistances.length
  const rootMeanSquaredDistances = Math.sqrt(meanSquaredDistances)
  return rootMeanSquaredDistances
}

export function triangleArea(triangle: Triangle): number {
  return (
    0.5 *
    Math.abs(
      triangle[0][0] * (triangle[1][1] - triangle[2][1]) +
        triangle[1][0] * (triangle[2][1] - triangle[0][1]) +
        triangle[2][0] * (triangle[0][1] - triangle[1][1])
    )
  )
}

<<<<<<< HEAD
export function triangleAngles(triangle: Triangle): [number, number, number] {
  return [
    threePointsToAngle(triangle[0], triangle[1], triangle[2]),
    threePointsToAngle(triangle[1], triangle[2], triangle[0]),
    threePointsToAngle(triangle[2], triangle[0], triangle[1])
  ]
}

/**
 * Return angle alpha made at point A by points B and C
 */
export function threePointsToAngle(
  pointA: Point,
  pointB: Point,
  pointC: Point
): number {
  const AB = distance(pointA, pointB)
  const BC = distance(pointB, pointC)
  const AC = distance(pointA, pointC)
  return Math.acos((AB ** 2 + AC ** 2 - BC ** 2) / (2 * AB * AC))
=======
export function invertPoint(point: Point): Point {
  return [-point[0], -point[1]]
}

export function invertPoints(points: Point[]): Point[] {
  return points.map((point) => invertPoint(point))
}

export function scalePoint(point: Point, scale: number): Point {
  if (scale == 1) {
    return point
  }

  return [point[0] * scale, point[1] * scale]
}

export function scalePoints(points: Point[], scale: number): Point[] {
  if (scale === 1) {
    return points
  }
  return points.map((point) => scalePoint(point, scale))
}

export function translatePoint(
  point: Point,
  translationPoint: Point,
  addOrSubstract: 'add' | 'substract' = 'add'
): Point {
  if (addOrSubstract === 'add') {
    return [point[0] + translationPoint[0], point[1] + translationPoint[1]]
  } else {
    return [point[0] - translationPoint[0], point[1] - translationPoint[1]]
  }
}

export function translatePoints(
  points: Point[],
  point: Point,
  addOrSubstract: 'add' | 'substract' = 'add'
): Point[] {
  if (isEqualPoint(point, [0, 0])) {
    return points
  }

  return points.map((p) => translatePoint(p, point, addOrSubstract))
}

export function rotatePoint(
  point: Point,
  angle: number = 0,
  anchor: Point | undefined = undefined,
  cosAngle?: number,
  sinAngle?: number
): Point {
  if (angle === 0 || angle === undefined) {
    return point
  }

  if (anchor) {
    return translatePoint(
      rotatePoint(
        translatePoint(point, anchor, 'substract'),
        angle,
        undefined,
        cosAngle,
        sinAngle
      ),
      anchor
    )
  } else {
    cosAngle = cosAngle || Math.cos(angle)
    sinAngle = sinAngle || Math.sin(angle)

    return [
      point[0] * cosAngle - point[1] * sinAngle,
      point[0] * sinAngle + point[1] * cosAngle
    ]
  }
}

export function rotatePoints(
  points: Point[],
  angle: number = 0,
  anchor: Point | undefined = undefined,
  cosAngle?: number,
  sinAngle?: number
): Point[] {
  if (angle === 0 || angle === undefined) {
    return points
  }

  cosAngle = cosAngle || Math.cos(angle)
  sinAngle = sinAngle || Math.sin(angle)

  return points.map((point) =>
    rotatePoint(point, angle, anchor, cosAngle, sinAngle)
  )
>>>>>>> d0145ce6
}<|MERGE_RESOLUTION|>--- conflicted
+++ resolved
@@ -36,17 +36,8 @@
   return Array.isArray(input) && input.every(isPoint)
 }
 
-// This function is not exported because Ring should not be used externally, since it can not be distingised from LineSting
-<<<<<<< HEAD
-function isRing(input: any): input is Ring {
+export function isRing(input: unknown): input is Ring {
   return Array.isArray(input) && input.every(isPoint)
-=======
-export function isRing(input: unknown): input is Ring {
-  return (
-    Array.isArray(input) && input.every(isPoint)
-    // && isClosed(input) === closed // Possible addition if we want to check for closedness, with closed an input parameter with default false
-  )
->>>>>>> d0145ce6
 }
 
 export function isPolygon(input: unknown): input is Polygon {
@@ -431,28 +422,6 @@
   )
 }
 
-<<<<<<< HEAD
-export function triangleAngles(triangle: Triangle): [number, number, number] {
-  return [
-    threePointsToAngle(triangle[0], triangle[1], triangle[2]),
-    threePointsToAngle(triangle[1], triangle[2], triangle[0]),
-    threePointsToAngle(triangle[2], triangle[0], triangle[1])
-  ]
-}
-
-/**
- * Return angle alpha made at point A by points B and C
- */
-export function threePointsToAngle(
-  pointA: Point,
-  pointB: Point,
-  pointC: Point
-): number {
-  const AB = distance(pointA, pointB)
-  const BC = distance(pointB, pointC)
-  const AC = distance(pointA, pointC)
-  return Math.acos((AB ** 2 + AC ** 2 - BC ** 2) / (2 * AB * AC))
-=======
 export function invertPoint(point: Point): Point {
   return [-point[0], -point[1]]
 }
@@ -550,5 +519,26 @@
   return points.map((point) =>
     rotatePoint(point, angle, anchor, cosAngle, sinAngle)
   )
->>>>>>> d0145ce6
+}
+
+export function triangleAngles(triangle: Triangle): [number, number, number] {
+  return [
+    threePointsToAngle(triangle[0], triangle[1], triangle[2]),
+    threePointsToAngle(triangle[1], triangle[2], triangle[0]),
+    threePointsToAngle(triangle[2], triangle[0], triangle[1])
+  ]
+}
+
+/**
+ * Return angle alpha made at point A by points B and C
+ */
+export function threePointsToAngle(
+  pointA: Point,
+  pointB: Point,
+  pointC: Point
+): number {
+  const AB = distance(pointA, pointB)
+  const BC = distance(pointB, pointC)
+  const AC = distance(pointA, pointC)
+  return Math.acos((AB ** 2 + AC ** 2 - BC ** 2) / (2 * AB * AC))
 }