--- conflicted
+++ resolved
@@ -33,14 +33,8 @@
   }
 }
 
-<<<<<<< HEAD
 export function removeUndefinedOptions<
   U extends Array<Record<string, any> | undefined>
-=======
-export function mergeOptionsUnlessUndefined<
-  Options0 extends Record<string, any>,
-  Options1 extends Record<string, any>
->>>>>>> 601638e2
 >(
   ...optionsArray: U
 ): Partial<{ [K in keyof U[number]]: Exclude<U[number][K], undefined> }> {
@@ -66,17 +60,19 @@
   }>
 }
 
+// Note: not using Exclude here like we do in removeUndefinedOptions,
+// since TypeScript often inferes too strict types
 export function mergeOptionsUnlessUndefined<
   T extends Record<string, any>,
-  U extends Array<Record<string, any> | undefined>
+  U extends Record<string, any>
 >(
   baseOptions: T,
-  ...additionalOptions: U
-): T & Partial<{ [K in keyof U[number]]: Exclude<U[number][K], undefined> }> {
+  ...additionalOptions: Array<Partial<U> | undefined>
+): T & Partial<U> {
   return {
     ...baseOptions,
     ...removeUndefinedOptions(...additionalOptions)
-  }
+  } as T & Partial<U>
 }
 
 export function optionKeysToUndefinedOptions<T extends readonly string[]>(
