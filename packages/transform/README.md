--- conflicted
+++ resolved
@@ -2,13 +2,7 @@
 
 This module contains classes and methods to **transform Points, LineStrings, Polygons** and other spatial features from a 2D cartesian `(x, y)` source space to a destination space. The transformation function that accomplish this are constructed from **a set of Control Points**, who's coordinates are known in both spaces, and a specific **type of transformation** algorithm.
 
-<<<<<<< HEAD
-It is used in [@allmaps/render](../../packages/render/) and [@allmaps/tileserver](../../workers/tileserver/), two packages where we produce a georeferenced image by triangulating a IIIF image and drawing these triangles on a map in a specific new location, with the triangle's new vertex location computed by the transformer of this package. The transformer is constructed from Control Points in the annotation and transforms Points from the resource coordinate space of a IIIF Resource to the geo coordinate space of an interactive map.
-
-Care was taken to make this module **usable and useful outside of the Allmaps context** as well! Feel free to incorporate it in your project.
-=======
 The classes in this module are further extended in the [@allmaps/project](../../packages/project/) module. If you're looking to build a *projected* transformer, transforming and projecting from the 'resource' space of a IIIF Image to the 'projected geospatial' space of a map projection, use the classes from that module. It can build Projected GCP Transformers from the Ground Control Points, transformation type and map projection definitions (e.g. defined in a map's Georeference Annotation).
->>>>>>> 469dcce2
 
 ## How it works
 
