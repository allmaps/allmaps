# @allmaps/transform

This module contains classes and methods to **transform Points, LineStrings, Polygons** and other spatial features from a 2D cartesian `(x, y)` source space to a destination space. The transformation function that accomplish this are constructed from **a set of Control Points**, who's coordinates are known in both spaces, and a specific **type of transformation** algorithm.

The classes in this module are further extended in the [@allmaps/project](../../packages/project/) module. If you're looking to build a *projected* transformer, transforming and projecting from the 'resource' space of a IIIF Image to the 'projected geospatial' space of a map projection, use the classes from that module. It can build Projected GCP Transformers from the Ground Control Points, transformation type and map projection definitions (e.g. defined in a map's Georeference Annotation).

## How it works

This package exports the `GeneralGcpTransformer` and `GcpTransformer` classes.

* A **General GCP Transformer** is useful in the general case: it takes in ground control points of the `GeneralGcp` type, with 'source' and 'destination' fields, and has methods `generalTransformer.transformForward()` to transform geometries from 'source' space to 'destination' space, and `generalTransformer.transformBackward()` to transform from 'destination' space to 'source' space.
* A **GCP Transformer** it useful in the typical Allmaps case: it takes in ground control points of the `Gcp` type, with 'resource' and 'geo' fields, and has methods `transformer.transformToGeo()` to transform geometries from 'resource' space to 'geo' space, and `transformer.transformToResource()` to transform from 'geo' space to 'resource' space. Apart from naming, there is also one default option set for this type of transformer: `differentHandedness = true` by default, since the most common case is that the resource space had a downward y-axis.

In both cases, calling a transform method will build a transformation of the specified type using the input GCPs, or use it if it already exists. These transformations can then transform points one by one. For lineStrings and polygons the transform options can be used to add extra mid-points to assure sufficiently smooth results.

As an **example** for the georeferenced map *L'Angleterre Novissima Descriptio Angliae Scotiae et Hiberniae* ([Open in Allmaps Viewer](https://viewer.allmaps.org/?url=https%3A%2F%2Fannotations.allmaps.org%2Fmaps%2F135dfd2d58dc26ec)): based on the map's GCPs in resource and (projected) geo coordinates, a GCP Transformer can be built (visualized by the grid) allowing to transform any geometry from resource to geo space. Here, the resource mask is transformed from resource to (projected) geo space.

![](https://github.com/allmaps/allmaps/blob/main/packages/transform/example.webp?raw=true)

## Installation

This is an ESM-only module that works in browsers and in Node.js.

Install with npm:

```sh
npm install @allmaps/transform
```

## Usage

### Quickstart

When starting from an **Annotation** or **Georeferenced Map**, the fastest way to build a GCP Transformer is:

```js
import { parseAnnotation } from '@allmaps/annotation'
import { GcpTransformer } from '@allmaps/transform'

// Fetch an annotation
const annotation = await fetch(annoationUrl).then((response) => response.json())

// Create a georeferencedMap from the annotation
const georeferencedMaps = parseAnnotation(annotation)
const georeferencedMap = georeferencedMaps[0]

// Build GCP Transformer
const transformer = GcpTransformer.fromGeoreferencedMap(georeferencedMap)

// Use it to transform geometries, as below. E.g.:
const geoPoint = transformer.transformToGeo(resourcePoint)
```

This is equivalent to constructing a transformer from the Annotation's or Georeferenced Map's GCPs and transformation type, as in the examples below.

This transformer can then be used to transform geometries between 'resource' space and 'geo' space.

When **rendering** maps, another way to quickly obtain a transformer is to access it directly from a **Warped Map** in the renderer's Warped Map List:

```js
// Create a renderer from your canvas
const renderer = new WebGL2Renderer(gl)
// Fetch and parse annotations, add them to the renderer ...

// There are multiple ways to access the renderer's Warped Map List's Warped Maps, e.g.:
const warpedMap = renderer.warpedMapList.getWarpedMap(mapId)

// Access the Projected GCP Transformer, in the Warped Map's current transformation type
const projectedTransformer = warpedMap.projectedTransformer
// Or select or create the Projected GCP Transformer of a different transformation type
const projectedHelmertTransformer = warpedMap.getProjectedTransformer('helmert')
```

The transformer obtained in this way is a Projected GCP Transformer as detailed in [@allmaps/project](../../packages/project/). See also the [@allmaps/render](../../packages/render/) module for more about working with renderers.

Note: only GCP Transformers can be created in these ways. General GCP Transformers must be created using the constructor, as shown below.

### Point

In this example we use a general transformer to transform forward.

```js
import { GeneralGcpTransformer } from '@allmaps/transform'

export const generalGcps3 = [
  {
    source: [0, 0],
    destination: [0, 0]
  },
  {
    source: [0, 1],
    destination: [1, 4]
  },
  {
    source: [1, 0],
    destination: [5, 10]
  }
]

const generalTransformer = new GeneralGcpTransformer(generalGcps3, 'polynomial')

const sourcePoint = [1, 1]

const destinationPoint = generalTransformer.transformForward(sourcePoint)
// destinationPoint = [6, 14]
```

### LineString

In this example we use a transformer to transform backward.

```js
import { GcpTransformer } from '@allmaps/transform'

const gcps7 = [
  {
    resource: [0, 0],
    geo: [0, 0]
  },
  {
    resource: [100, 0],
    geo: [20, 0]
  },
  {
    resource: [200, 100],
    geo: [40, 20]
  },
  {
    resource: [200, 200],
    geo: [40, 40]
  },
  {
    resource: [150, 250],
    geo: [40, 100]
  },
  {
    resource: [100, 200],
    geo: [20, 40]
  },
  {
    resource: [0, 100],
    geo: [0, 20]
  }
]

const options = {
  maxDepth: 2
}

const transformer = new GcpTransformer(gcps7, 'polynomial')

const resourceLineString = [
  [10, 50],
  [50, 50]
]

const geoLineString = transformer.transformBackward(resourceLineString, options)
// geoLineString = [
//   [31.06060606060611, 155.30303030303048],
//   [82.57575757575762, 162.8787878787881],
//   [134.09090909090912, 170.45454545454567],
//   [185.60606060606065, 178.0303030303033],
//   [237.12121212121218, 185.60606060606085]
// ]

// Notice how the result has two layers of midpoints!
// In a first step the Point [134.09, 170.45] is added between the start and end Point
// Then [82.57, 162.87] and [185.60, 178.03] are added in between.
```

### Polygon

In this example we use a transformer to build a Thin Plate Spline transformation.

```js
import { GcpTransformer } from '@allmaps/transform'

const gcps6 = [
  {
    resource: [1344, 4098],
    geo: [4.4091165, 51.9017125]
  },
  {
    resource: [4440, 3441],
    geo: [4.5029222, 51.9164451]
  },
  {
    resource: [3549, 4403],
    geo: [4.4764224, 51.897309]
  },
  {
    resource: [1794, 2130],
    geo: [4.4199066, 51.9391509]
  },
  {
    resource: [3656, 2558],
    geo: [4.4775683, 51.9324358]
  },
  {
    resource: [2656, 3558],
    geo: [4.4572643, 51.9143043]
  }
]

const options = {
  minOffsetRatio: 0.00001,
  maxDepth: 1
}

const transformer = new GcpTransformer(gcps6, 'thinPlateSpline')

const resourcePolygon = [
  [
    [1000, 1000],
    [1000, 2000],
    [2000, 2000],
    [2000, 1000]
  ]
]

const geoPolygon = transformer.transformForward(resourcePolygon, options)
// geoPolygon = [
//     [
//       [4.388957777030093, 51.959084191571606],
//       [4.390889520773774, 51.94984430356657],
//       [4.392938913951547, 51.94062947962427],
//       [4.409493277493718, 51.94119110133424],
//       [4.425874493300959, 51.94172557475595],
//       [4.4230497784967655, 51.950815146974556],
//       [4.420666790347598, 51.959985351835975],
//       [4.404906205946158, 51.959549039424715]
//     ]
//   ]
```

### MultiPoint

In this example we use a transformer to transform a multi-geometry.

```js
import { GcpTransformer } from '@allmaps/transform'

const gcps7 = // see above

// The option `isMultiGeometry` assures the transform method recognises the input (an array of points) as a multiPoint, instead of a lineString
const options = {
  isMultiGeometry: true
}

const transformer = new GcpTransformer(gcps7, 'polynomial')

const resourceMultiPoint = [
  [10, 50],
  [50, 50]
]

const geoMultiPoint = transformer.transformForward(resourceMultiPoint, options)
// const geoMultiPoint = [
//   [31.06060606060611, 155.30303030303048],
//   [237.12121212121218, 185.60606060606085]
// ]
// Note: if the input would have been recognised as a lineString, more points would have been added!
```

## Creating a transformer

Let's go over the different steps of using this package: creating a transformer and using transformer methods.

A transformer is created from a set of **GCPs**, a **transformation type** and some optional **options**.

### GCPs

GCPs follow the `GeneralGcp` or `Gcp` type (see below) respectively. Each transformation type has a minimum number of GCPs.

Only **linearly independent control points** should be considered when checking if the criterion for the minimum number of control points is met. For example, three control points that are collinear (one the same line) only count as two linearly independent points. The current implementation doesn't check such linear (in)dependance, but building a transformer with insufficient linearly independent control points will result in a badly conditioned matrix (no error but diverging results) or non-invertible matrix (**error when inverting matrix**). See [@allmaps/analyse](../../packages/analyse/) for ways to analyse and check GCP properties.

### Transformation types

The following transformation types are supported.

|                                                                                                                 | Type                                       | Description                                                              | Properties                                                                                                                           | Minimum number of GCPs |
| --------------------------------------------------------------------------------------------------------------- | ------------------------------------------ | ------------------------------------------------------------------------ | ------------------------------------------------------------------------------------------------------------------------------------ | ---------------------- |
| <img width="100" src="../ui/src/lib/shared/images/transformations/straight.svg" alt="straight">                 | `straight`                                 | Straight transformation                                                  | Applies translation and scaling. Preserves shapes and angles.                                                                        | 2                      |
| <img width="100" src="../ui/src/lib/shared/images/transformations/helmert.svg" alt="helmert">                   | `helmert`                                  | Helmert transformation or 'similarity transformation'                    | Applies translation, scaling and rotation. Preserves shapes and angles.                                                              | 2                      |
| <img width="100" src="../ui/src/lib/shared/images/transformations/polynomial-1.svg" alt="polynomial">           | `polynomial` (default), also `polynomial1` | First order polynomial transformation                                    | Applies translation, scaling, rotation and shearing. Preserves lines and parallelism.                                                | 3                      |
| <img width="100" src="../ui/src/lib/shared/images/transformations/polynomial-2.svg" alt="polynomial2">          | `polynomial2`                              | Second order polynomial transformation.                                  | Applies second order effects. Adds some bending flexibility.                                                                         | 6                      |
| <img width="100" src="../ui/src/lib/shared/images/transformations/polynomial-3.svg" alt="polynomial3">          | `polynomial3`                              | Third order polynomial transformation                                    | Applies third order effects. Adds more bending flexibility.                                                                          | 10                     |
| <img width="100" src="../ui/src/lib/shared/images/transformations/thin-plate-spline.svg" alt="thinPlateSpline"> | `thinPlateSpline`                          | Thin Plate Spline transformation or 'rubber sheeting' (with affine part) | Applies smooth transformation. Transformation is 'exact' at GPCs. (see [this notebook](https://observablehq.com/d/0b57d3b587542794)) | 3                      |
| <img width="100" src="../ui/src/lib/shared/images/transformations/projective.svg" alt="projective">             | `projective`                               | Projective or 'perspective' transformation, used for aerial images       | Follow perspective rules. Preserves lines and cross-ratios.                                                                          | 4                      |

### Transformer options

When creating a transformer, 'transformer options' can be specified. Apart from the options below, any 'transform options' (e.g. `maxDepth`) specified when creating a transformer will become the default options, used when calling a transform method.

| Option                    | Description                                                                                                                                                                                                                                                                                                                                                               | Type                  | Default                                            |
|:--------------------------|:--------------------------------------------------------------------------------------------------------------------------------------------------------------------------------------------------------------------------------------------------------------------------------------------------------------------------------------------------------------------------|:----------------------|:---------------------------------------------------|
| `differentHandedness`     | Whether one of the axes should be flipped (internally) while computing the transformation parameters. Should be true if the handedness differs between the source and destination coordinate spaces. This makes a difference for specific transformation types like the Helmert transform. (Flipping will not alter the axis orientation of the output (use the 'return type function' for this)). | `boolean`             | `false` for General GCP Transformer, `true` for GCP Transformer

#### Handedness

For some transformation types, it is important that the source and destination planes have the same *handedness*.

When we consider 2D Cartesian planes, there are two types of 'handedness'. A Cartesian plane with the positive x-axis pointing right and the positive y-axis pointing up (and the x-axis being the 'first' and the y-axis the 'second' axis) is said to have *right-handed* orientation (also called *standard*, *positive* or *counter-clockwise*). This is for example the case in the equirectangular projection - at least if the coordinate order is (lon, lat). Alternatively, if the y-axis points downwards, we say the orientation is *left-handed* (or *negative* or *clock-wise*). This is for example the case for typical pixel coordinates, which have their origin in the top left corner.

The handedness of the source and destination can differ, for example if the source are pixels of an image and the destination are (lon, lat) coordinates (which is the typical case for Allmaps). For most transformation types solving the transformation happens independently for the x- and y-axis is, and hence it does not matter whether the source and destination are considered to have the same handedness or not: the same transformation parameters are obtained. For some transformations, like the Helmert transformation, the transformation of x- and y- coordinates are computed jointly (they are said to be 'coupled') and the difference matters. The algorithms won't produce the desired results unless action is taken to align the handedness.

Therefore, in case the handedness differs and this could matter, one can set the `differentHandedness` parameter to `true`. This will (not change the data itself, but) during computation of the transformation parameters and during evaluation of new inputs flip the y-axis of the source so as to align the handedness of both.

In addition, it is also possible to *explicitly* flip the y-axis of the output. This can be useful for example when transforming features backward from (lon, lat) coordinates to image coordinates (with `differentHandedness` set to `true` as it should be): when inspecting the resulting features in image space in an HTML-canvas, the results will display correctly since both the image and features are rendered according to the downward y-axis of the canvas. Some applications will, however, load images and vector features differently: QGIS (with the 'no-CRS' setting) for example loads vector features with an upward y-axis but images with a downward y-axis. For these special cases, (still set the `differentHandedness` set to `true` but also) use the 'return type function' as follows to make your resulting features overlap the image in the application you are using:

```ts
import { GeneralGcpTransformer } from '@allmaps/transform'

const generalGcps3 = ... // see above

const transformer = new GeneralGcpTransformer(generalGcps3, 'helmert', {
    differentHandedness: true
  })
const destinationPoint = [4.925027120153211, 52.46506809004473]

const sourcePoint = transformer.transformBackward(destinationPoint, {}, (generalGcp) => [
  generalGcp.source[0],
  -generalGcp.source[1]
])
// sourcePoint = [146.25183291709982, -122.59989116975339]
// instead of [146.25183291709982, 122.59989116975339]
```

## Using transformer methods

Once a transformer is built, its methods can be used to transform geometries from one space to the other. Transformer methods take a **Geometry**, some optional **options** and an optional **'return type function'**.

There are separate methods for transforming one way or the other between the two spaces: a General GCP Transformer has methods `transformForward()` and `transformBackward()`, a GCP Transformer has methods `transformToGeo()` and `transformToResource()`.

These methods accepts Points, LineStrings as well as Polygons (and MultiPoints, MultiLineStrings and MultiPolygons) geometries (as defined in [@allmaps/types](../../packages/types/)).

Note that the 'backward' (or 'toResource') methods are in general **not the exact inverse** of the 'forward' (or 'toGeo') methods. They are different function created by interpreting the GCPs in the one sense or the other. In some exceptional cases (like for 1st order polynomial transformations with exactly 3 GCPs) the backwards method is the exact inverse. In some cases, the exact inverse can be computed using some simple math from the transformation parameters (like for general 1st order polynomial transformations). In other cases, an exact inverse function could be obtained by implementing stepwise approximation of the inverse function (e.g. gradient descent).

### Handling GeoJSON input and output

While this package takes Geometries as input and output (as defined in [@allmaps/types](../../packages/types/)) it is also possible to handle GeoJSON Geometries or SVG Geometries, by converting to and from these geometry types using the functions available in [@allmaps/stdlib](../../packages/stdlib/):

```ts
import { GcpTransformer } from '@allmaps/transform'
import { geojsonGeometryToGeometry, geometryToGeojsonGeometry } from '@allmaps/stdlib'

const gcps7 = ... // see above

const transformer = new GcpTransformer(gcps7, 'polynomial')

const geojsonLineString = {
  type: 'LineString',
  coordinates: [
    [10, 50],
    [50, 50]
  ]
}
const geoLineString = geojsonGeometryToGeometry(geojsonLineString)
// geoLineString = [[10, 50],[50, 50]]

const resourceLineString = transformer.transformToResource(
  geoLineString,
  options
)
const resourceLineStringAsGeojson = geometryToGeojsonGeometry(resourceLineString)
```

For faster transformation between SVG Geometries and GeoJSON Geometries, the following shortcut methods are available as static methods of the GcpTransformer class: `transformSvgToGeojson()`, `transformSvgStringToGeojsonFeatureCollection()`, `transformGeojsonToSvg()`, `transformGeojsonFeatureCollectionToSvgString()`. Example usage:

```ts
import { GcpTransformer } from '@allmaps/transform'

const geojsonFeatureCollection = ... // A feature collection

const svg = GcpTransformer.transformGeojsonFeatureCollectionToSvgString(
  transformer,
  geojsonFeatureCollection,
  transformOptions
)
// svg = ... an SVG string
```

### Transform options

Some 'transform options' are available when we transform geometries:

The 'transform options' for a General GCP Transformer methods and a GCP Transformer methods are similar but may have different names. When this is the case this is reflected in the table below.

| Option                                                                                                       | Description                                                                                                                                                                                                                                                                  | Type                  | Default                                            |
| :----------------------------------------------------------------------------------------------------------- | :--------------------------------------------------------------------------------------------------------------------------------------------------------------------------------------------------------------------------------------------------------------------------- | :-------------------- | :------------------------------------------------- |
| `maxDepth`                                                                                                   | Maximum recursion depth when recursively adding midpoints (higher means more midpoints)                                                                                                                                                                                      | `number`              | `0` (i.e. no midpoints by default!)                |
| `minOffsetRatio`                                                                                             | Minimum offset ratio when recursively adding midpoints (lower means more midpoints)                                                                                                                                                                                          | `number`              | `0`                                                |
| `minOffsetDistance`                                                                                          | Minimum offset distance when recursively adding midpoints (lower means more midpoints)                                                                                                                                                                                       | `number`              | `Infinity` (i.e. condition not applied by default) |
| `minLineDistance`                                                                                            | Minimum line distance when recursively adding midpoints (lower means more midpoints)                                                                                                                                                                                         | `number`              | `Infinity` (i.e. condition not applied by default) |
| `sourceIsGeographic` (not available for GCP Transformer methods)                                             | Use geographic distances and midpoints in 'source' domain in lon-lat WGS84.                                                                                                                                                                                                  | `boolean`             | `false`                                            |
| `destinationIsGeographic` for General GCP Transformer methods, `geoIsGeographic` for GCP Transformer methods | Use geographic distances and midpoints in 'destination' ('geo') domain in lon-lat WGS84.                                                                                                                                                                                     | `boolean`             | `false`                                            |
| `distortionMeasures`                                                                                         | A list of distortion measures to compute. E.g. `['log2sigma', 'twoOmega']`. Use in combination with a 'return type function' to find the distortion values in the output.                                                                                                    | `DistortionMeasure[]` | `[]`                                               |
| `referenceScale`                                                                                             | The reference area scaling (sigma) to take into account for certain distortion measures, notably `'log2sigma'`.                                                                                                                                                              | `number`              | `1`                                                |
| `isMultiGeometry`                                                                                            | Whether the input should be considered as a MultiPoint, MultiLineString or MultiPolygon. This is necessary since the standard geometry types are not deterministic: the types of LineString and MultiPoint are identical.                                                    | `boolean`             | `false`                                            |
| `preForward` (not available for GCP Transformer methods)                                                     | A projection function to be applied to the General GCP 'source' (GCP 'resource') points before building a transformation, and to be applied during a 'forward' transform before evaluating the 'forward' transformation at the input points.                                 | `Projection Function` | Identity projection `(point: Point) => point`      |
| `postForward` for General GCP Transformer methods, `postToGeo` for GCP Transformer methods                   | A projection function to be applied during a 'forward' ('toGeo') transform after evaluating the 'forward' ('toGeo') transformation.                                                                                                                                          | `Projection Function` | Identity projection `(point: Point) => point`      |
| `preBackward` for General GCP Transformer methods, `preToResource` for GCP Transformer methods               | A projection function to be applied to the General GCP 'destination' (GCP 'geo') points before building a transformation, and to be applied during a 'backward' ('toResource') transform before evaluating the 'backward' ('toResource') transformation at the input points. | `Projection Function` | Identity projection `(point: Point) => point`      |
| `postBackward` (not available for GCP Transformer methods)                                                   | A projection function to be applied during a 'backward' transform after evaluating the 'backward' transformation.                                                                                                                                                            | `Projection Function` | Identity projection `(point: Point) => point`      |

#### Recursively adding midpoints

When transforming LineStrings and Polygons, it can happen that simply transforming every Point is not sufficient.

Two factors are at play which may require a more granular transformation: the transformation (which can be non-shape preserving, as is the case with all transformation in this package except for Helmert and 1st degree polynomial) or the geographic nature of the coordinates (where lines are generally meant as 'great arcs' but could be interpreted as lon-lat cartesian lines).

An algorithm will therefore recursively add midpoints in each segment (i.e. between two Points) to make the line more granular. A midpoint is added at the transformed middle Point of the original segment if the number of iterations is smaller than or equal to `maxDepth`, and if at least one of the following conditions are met:

* The ratio of (the distance between the middle Point of the transformed segment and the transformed middle Point of the original segment) to the length of the transformed segment, is larger than or equal to the specified `minOffsetRatio`.
* The distance between the middle Point of the transformed segment and the transformed middle Point of the original segment is larger than or equal to the specified `minOffsetDistance`.
* The transformed segment is larger than or equal to the specified `minLineDistance`.

Note that only one is met by default. Set a value to a number to opt in to a condition, set a value to `Infinity` to opt out of a condition.

The computation of the midpoints and distances in the source and destination domains during this process uses geometric algorithms, unless `sourceIsGeographic` or `destinationIsGeographic` are set to `true`, in which case geographic algorithms (such as 'Great-circle distance') are used.

#### Distortions

Some transformations may induce distortions. Let's consider transforming an image to make this more visual. It we take a Helmert transformation of an image, we will see that it doesn't distort the image much: it will scale, rotate and translate the image, but not shear it (angles are preserved) - the only distortion applied is the scaling, and that scaling is the same everywhere across the image. If, on the other hand, we take a Thin Plate Spline transformation (with many GCPs) of that same image, we will see that the image will be distorted much, and will look like a rubber sheet which has been pulled and deformed in many different locations. Every pixel will be distorted in a unique way, such that both the areas and angles of the original image are not preserved.

We can compute these distortions locally, at every point. The approach implemented here is based on the theory of **'Differential Distortion Analysis'**: by evaluating the partial derivatives of the transformation function at every point we can compute local distortion measures from these derivatives, such as the **area distortion** `log2sigma` and **angular distortion** `twoOmega`. These will tell us how much the area and angles are distortion at every point. Thereafter averaging over all points can give un an indication of the overall distortion.

'Differential Distortion Analysis' was earlier implemented in [this](https://github.com/mclaeysb/distortionAnalysis) Matlab/Octave package following peer reviewed publications of both the theoretical approach an an application to a historical map.

The supported distortion measures are available via the exported `supportedDistortionMeasures` constant. These include:

| Key         | Type                               | Description                                                                                                                                                                                                                              | Example                                                                                                              |
| ----------- | ---------------------------------- | ---------------------------------------------------------------------------------------------------------------------------------------------------------------------------------------------------------------------------------------- | -------------------------------------------------------------------------------------------------------------------- |
| `log2sigma` | Area distortion measure            | The base-2 logarithm of the area scale factor σ, which indicates how much a local infinitesimal surface element is enlarged on the map (relative to the map’s scale).                                                                    | `0` for no area distortion, `1` if the area is twice as big, `-1` if the are is twice as small after transformation. |
| `twoOmega`  | Angular distortion measure         | The maximum angular distortion 2Ω, which indicated the maximal (taken over all possible angles between two direction from that point) difference between an angle before and after the transformation, making it a measure for shearing. | `0` for no angular distortion, `>0` for angular distortion.                                                          |
| `airyKavr`  | Airy-Kavrayskiy distortion measure | A measure combining the effects of areal and angular distortion.                                                                                                                                                                         | `0` for no distortion, `>0` for distortion.                                                                          |
| `signDetJ`  | Flip measure                       | The transformation's Jacobian determinant flipping sign, describing 'fold-over' of the transformation.                                                                                                                                   | `1` for no flip, `-1` for flip.                                                                                      |
| `thetaa`    | Tissot indicatrix axis             | The angle between the major axis of the Tissot indicatrix and the cartesian x-axis.                                                                                                                                                      | `0` for no rotation, `>0` for rotation.                                                                              |

To compute distortion measures, specify the requested measures in the transform options and read the values using the 'return type function':

```js
import { GcpTransformer } from '@allmaps/transform'

const gcps6 = ... // See above

// Obtain the referenceScale
const helmertTransformer = new GcpTransformer(gcps6, 'helmert')
const toGeoHelmertTransformation = helmertTransformer.getToGeoTransformation()
const referenceScale = toGeoHelmertTransformation.getMeasures().scale

const transformer = new GcpTransformer(gcps6, 'thinPlateSpline')
const resourcePoint = [1000, 1000]
const distortion = transformer.transformToGeo(
    resourcePoint,
    {
      distortionMeasures: ['log2sigma'],
      referenceScale
    },
    (gcpAndDistortions) => gcpAndDistortions.distortions.get('log2sigma')
)
// distortion = -0.2140907145956012
// => At this resource location the area has slightly contracted after the transformation
```

### Projections

The (forward and backward) transformations underlying the the General GCP Transformer and GCP Transformer are map-projection agnostic: they describe a transformation for one cartesian `(x, y)` plane to another.

If you need to deal with simple map projection situation, e.g. when you are given GCPs in a lon-lat WGS84 geographic projection but want to build a GCP Transformer to WebMercator (as a guess for the map's projection and as the projection of the viewport to render in), you could simply project your GCPs from WGS84 to WebMercator first and build a projected transformed from these projected GCPs.

To deal with more complex general projection situations, the transform options includes optional projection functions. This is useful when the transformation should be computed between 'internal' projected spaces that are different than the 'source' and 'destination' spaces of the GCPs. These functions are `preForward`, `postForward` (`postToGeo`), `preBackward` (`preToResource`) and `postBackward`. When set, these are applied when reading the GCPs to form the 'internal' GCPs (`preForward` is applied to the source coordinates and `preBackward` to destination coordinates). They are also applied on each corresponding transform call before and after the transformation is evaluated: a `transformForward()` call thus applies `preForward`, evaluates the forward transformation, and finally applies `postForward`.

To make this general case more concrete, here's how this is works **in the Allmaps case**. Allmaps uses a GCP Transformer and transforms from the 'resource' space of an image of a map to a 'projected geo' space of the viewport to render the map. Not only is the viewport a projected space, but it is also possible that the user knows or supposes the geographic projection in which the map is made, and that this geographic projection is different than the geographic projection of the viewport. In that case one wants to build a transformation between the 'resource' space of pixels and an 'internal projected geo' space of the maps geographic projection. When transforming to geo, one wants to first evaluate this transformation (from 'resource' to 'internal projected geo') and then apply a `postForward` projection function from 'internal projected geo' space to 'projected geo' space.

The crucial insight here is that the map's geographic projection *can* be different than the rendered geographic projection. The first inspires a internal projected space to use when computing the transformation, which will assure that the transformation only takes into account the warping between these two spaces, and ideally, when our information or guess about the map's geographic projection is correct, does not account for warping due to the projections. The latter must be taken into account later, and handles the warping due to the difference in geographic projections. By doing *both within* a transformer, one can use the transformer methods to transform geometries forward or backward (or compute a resolution), and know that our geometries will be refined both by the transformation and the projection functions!

To simplify the computation of these optional projection functions from the map's geographic projection and viewport geographic projection, use the class **Projected GCP Transformer** from the [@allmaps/project](../../packages/project/) module.

The optional projection functions are part of the transform options to allow them to be specified not just at the construction of a transformer but for any transform call. Since they are also applied at construction when reading the GCPs, be careful when specifying such a function in a transform call. In a Projected GCP Transformer, the use-case for specifying a different projection in a transform call (and reusing existing the transformation!) has been implemented with care and can be used safely.

Note: there is one other place where projections matter: the `destinationIsGeographic`/`geoIsGeographic` and `sourceIsGeographic` options should only be used when the corresponding coordinates are in lon-lat WGS84 geographic projection. When using these options, coordinates are considered lying on a sphere and geographic distances and midpoints are computed using great arcs (rather than using geometric distances and midpoints on a projected space).

### Return Type Function

The 'return type function' (internally named `generalGcpToP` or `GcpToP`) allows to modify the type of data returned for each point.

An example will make this more clear: when using a General GCP Transformer to forward-transform a LineString, the input is a LineString in the source space and the (default) output is a LineString in the destination space (i.e. an Array of destination points). Using the 'return type function', you can make this output to be an Array of any function of objects of type GeneralGcpAndDistortions, which include the destination points, but also the corresponding source points and (if computed) the distortion information. By default this function selects the destination points, and hence returns an Array of Points, but you can pass a function `(generalGcpToP) => generalGcpToP` to return an Array of GcpAndDistortions objects, or you can pass more complex function on this object as well. This can be useful in several cases:

* When you want to refine an input geometry using a transformation but are interested in the coordinates of the refined geometry in the input domain more than those in the output domain.
* When you want to read out distortion information at each point (see the options for how to specify which distortions measures to compute).
* When you want to apply a transformation on the outputs point, e.g. flip the output points around their y-axis (see the notes on handedness for example of the latter).

## Typing

For geometries and other types, the same types as in [@allmaps/types](../../packages/types/) are used.

For GCPs, some generalisations have been added:

For a General GCP Transformer, control points can be supplied as an array of objects containing `source` and `destination` coordinates:

```ts
type GeneralGcp = {
  source: [number, number]
  destination: [number, number]
}
```

For a GCP Transformer, supply the control points as an array of objects containing `resource` and `geo` coordinates. This is the format used in [Georeference Annotations](https://iiif.io/api/extension/georef/):

```ts
type Gcp = {
  resource: [number, number]
  geo: [number, number]
}
```

The return type functions work on the types `GeneralGcpAndDistortions` and `GcpAndDistortions`, defined as follows:

```ts
export type Distortions = {
  partialDerivativeX: Point
  partialDerivativeY: Point
  distortions: Map<DistortionMeasure, number>
  distortion: number
}

export type GeneralGcpAndDistortions = GeneralGcp & Partial<Distortions>
export type GcpAndDistortions = Gcp & Partial<Distortions>
```

Projection functions are defined as follows

```ts
export type ProjectionFunction = (point: Point) => Point
```

## Transform vs. GDAL

The transformation algorithms of this package correspond to those of **GDAL** and the results are (nearly) identical. See the [tests](./test/test-transform.js) for details.

For a little history: this library started out as a JavaScript port of [gdaltransform](https://gdal.org/programs/gdaltransform.html) (as described in [this notebook](https://observablehq.com/@bertspaan/gdaltransform?collection=@bertspaan/iiif-maps)) and initially only implemented polynomial transformations of order 1. Later Thin Plate Spline transformations were added (see [this notebook](https://observablehq.com/d/0b57d3b587542794)) amongst other transformations, which lead to a refactoring using the [`ml-matrix`](https://github.com/mljs/matrix) library. This library is used for creating and solving the linear systems of equations that are at the heart of each of each of these transformations.

## CLI

The [@allmaps/cli](../../apps/cli/) package creates and interface for some specific use cases:

* Transforming **coordinates** from point to point.
* Transforming **SVG** geometries from the resource coordinates space of a IIIF resource to GeoJSON objects in the geo coordinate space of an interactive map, using the GCPs and transformation type specified in a Georeference Annotation.
* Transforming **GeoJSON** objects from the geo coordinate space of an interactive map to SVG objects in the resource coordinates space of a IIIF resource, using the GCPs and transformation type specified in a Georeference Annotation.
* Transforming the **resource mask** of a Georeference Annotation from the resource coordinates space to a GeoJSON polygon in the geo coordinate space.

## Benchmark

Here are some benchmarks on building and using a transformer, as computed on a 2023 MacBook Air M2 with 16 GB RAM.

This benchmark can be run with `pnpm run bench`. For more information, see [`./bench/index.js`](`./bench/index.js`).

To create a transformer (with 10 points) and compute its 'toGeo' transformation:

| Type            | Ops/s  |
|-----------------|--------|
| helmert         | 68455  |
| polynomial1     | 117899 |
| polynomial2     | 68981  |
| polynomial3     | 30239  |
| thinPlateSpline | 32927  |
| projective      | 28530  |

To use a transformer (with 10 points, and its 'toGeo' transformation already computed) and transform a point 'toGeo':

| Type            | Ops/s    |
|-----------------|----------|
| helmert         | 17049083 |
| polynomial1     | 17568448 |
| polynomial2     | 17007445 |
| polynomial3     | 3774792  |
| thinPlateSpline | 2933006  |
| projective      | 16462262 |

## License

MIT

## API

### `new BaseIndependentLinearWeightsTransformation(sourcePoints, destinationPoints, type, pointCountMinimum)`

###### Parameters

* `sourcePoints` (`Array<Point>`)
* `destinationPoints` (`Array<Point>`)
* `type` (`  | 'straight'
    | 'helmert'
    | 'polynomial'
    | 'polynomial1'
    | 'polynomial2'
    | 'polynomial3'
    | 'thinPlateSpline'
    | 'projective'
    | 'linear'`)
* `pointCountMinimum` (`number`)

###### Returns

`BaseIndependentLinearWeightsTransformation`.

###### Extends

* `BaseLinearWeightsTransformation`

### `BaseIndependentLinearWeightsTransformation#coefsArrayMatrices`

###### Type

```ts
[Array<Array<number>>, Array<Array<number>>]
```

### `BaseIndependentLinearWeightsTransformation#coefsArrayMatricesSize`

###### Type

```ts
[Size, Size]
```

### `BaseIndependentLinearWeightsTransformation#coefsArrayMatrix`

###### Type

```ts
Array<Array<number>>
```

### `BaseIndependentLinearWeightsTransformation#coefsArrayMatrixSize`

###### Type

```ts
[number, number]
```

### `BaseIndependentLinearWeightsTransformation#getCoefsArrayMatrices()`

###### Parameters

There are no parameters.

###### Returns

`[Array<Array<number>>, Array<Array<number>>]`.

### `BaseIndependentLinearWeightsTransformation#getCoefsArrayMatrix()`

###### Parameters

There are no parameters.

###### Returns

`Array<Array<number>>`.

### `BaseIndependentLinearWeightsTransformation#getSourcePointCoefsArray(sourcePoint)`

###### Parameters

* `sourcePoint` (`[number, number]`)

###### Returns

`Array<number>`.

### `BaseIndependentLinearWeightsTransformation#getSourcePointCoefsArrays(sourcePoint)`

###### Parameters

* `sourcePoint` (`[number, number]`)

###### Returns

`[Array<number>, Array<number>]`.

### `new BaseLinearWeightsTransformation(sourcePoints, destinationPoints, type, pointCountMinimum)`

###### Parameters

* `sourcePoints` (`Array<Point>`)
* `destinationPoints` (`Array<Point>`)
* `type` (`  | 'straight'
    | 'helmert'
    | 'polynomial'
    | 'polynomial1'
    | 'polynomial2'
    | 'polynomial3'
    | 'thinPlateSpline'
    | 'projective'
    | 'linear'`)
* `pointCountMinimum` (`number`)

###### Returns

`BaseLinearWeightsTransformation`.

###### Extends

* `BaseTransformation`

### `BaseLinearWeightsTransformation#destinationPointsArrays`

###### Type

```ts
[Array<number>, Array<number>]
```

### `BaseLinearWeightsTransformation#getCoefsArrayMatrices()`

###### Parameters

There are no parameters.

###### Returns

`[Array<Array<number>>, Array<Array<number>>]`.

### `BaseLinearWeightsTransformation#getDestinationPointsArrays()`

###### Parameters

There are no parameters.

###### Returns

`[Array<number>, Array<number>]`.

### `BaseLinearWeightsTransformation#getSourcePointCoefsArrays(sourcePoint)`

###### Parameters

* `sourcePoint` (`[number, number]`)

###### Returns

`[Array<number>, Array<number>]`.

### `BaseLinearWeightsTransformation#weightsArrays?`

###### Type

```ts
[Array<number>, Array<number>]
```

### `new BasePolynomialTransformation(sourcePoints, destinationPoints, order)`

###### Parameters

* `sourcePoints` (`Array<Point>`)
* `destinationPoints` (`Array<Point>`)
* `order?` (`number | undefined`)

###### Returns

`BasePolynomialTransformation`.

###### Extends

* `BaseIndependentLinearWeightsTransformation`

### `BasePolynomialTransformation#coefsArrayMatrices`

###### Type

```ts
[Array<Array<number>>, Array<Array<number>>]
```

### `BasePolynomialTransformation#coefsArrayMatricesSize`

###### Type

```ts
[Size, Size]
```

### `BasePolynomialTransformation#coefsArrayMatrix`

###### Type

```ts
Array<Array<number>>
```

### `BasePolynomialTransformation#coefsArrayMatrixSize`

###### Type

```ts
[number, number]
```

### `BasePolynomialTransformation#getCoefsArrayMatrix()`

###### Parameters

There are no parameters.

###### Returns

`Array<Array<number>>`.

### `BasePolynomialTransformation#getDestinationPointsArrays()`

###### Parameters

There are no parameters.

###### Returns

`[Array<number>, Array<number>]`.

### `BasePolynomialTransformation#order`

###### Type

```ts
number
```

### `BasePolynomialTransformation#solve()`

###### Parameters

There are no parameters.

###### Returns

`void`.

### `BasePolynomialTransformation#weightsArrays?`

###### Type

```ts
[Array<number>, Array<number>]
```

### `new BaseTransformation(sourcePoints, destinationPoints, type, pointCountMinimum)`

Create a transformation

###### Parameters

* `sourcePoints` (`Array<Point>`)
  * The source points
* `destinationPoints` (`Array<Point>`)
  * The destination points
* `type` (`  | 'straight'
    | 'helmert'
    | 'polynomial'
    | 'polynomial1'
    | 'polynomial2'
    | 'polynomial3'
    | 'thinPlateSpline'
    | 'projective'
    | 'linear'`)
  * The transformation type
* `pointCountMinimum` (`number`)
  * The minimum number of points for the transformation type

###### Returns

`BaseTransformation`.

### `BaseTransformation#destinationPoints`

###### Type

```ts
Array<Point>
```

### `BaseTransformation#destinationTransformedSourcePoints?`

###### Type

```ts
Array<Point>
```

### `BaseTransformation#errors?`

###### Type

```ts
Array<number>
```

### `BaseTransformation#evaluateFunction(newSourcePoint)`

Evaluate the transformation function at a new point

###### Parameters

* `newSourcePoint` (`[number, number]`)
  * a source point

###### Returns

the source point, transformed to destination space (`[number, number]`).

### `BaseTransformation#evaluatePartialDerivativeX(newSourcePoint)`

Evaluate the transformation function's partial derivative to x at a new point

###### Parameters

* `newSourcePoint` (`[number, number]`)
  * a source point

###### Returns

the x and y component of the partial derivative to x at the source point (`[number, number]`).

### `BaseTransformation#evaluatePartialDerivativeY(newSourcePoint)`

Evaluate the transformation function's partial derivative to y at a new point

###### Parameters

* `newSourcePoint` (`[number, number]`)
  * a source point

###### Returns

the x and y component of the partial derivative to y at the source point (`[number, number]`).

### `BaseTransformation#getDestinationTransformedSourcePoints()`

Get the destination-transformed source points.

###### Parameters

There are no parameters.

###### Returns

source points, transformed to destination domain (`Array<Point>`).

### `BaseTransformation#getErrors()`

###### Parameters

There are no parameters.

###### Returns

`Array<number>`.

### `BaseTransformation#getMeasures()`

###### Parameters

There are no parameters.

###### Returns

`object | HelmertMeasures | Polynomial1Measures`.

### `BaseTransformation#getRmse()`

###### Parameters

There are no parameters.

###### Returns

`number`.

### `BaseTransformation#pointCount`

###### Type

```ts
number
```

### `BaseTransformation#pointCountMinimum`

###### Type

```ts
number
```

### `BaseTransformation#processWeightsArrays()`

###### Parameters

There are no parameters.

###### Returns

`void`.

### `BaseTransformation#rmse?`

###### Type

```ts
number
```

### `BaseTransformation#setWeightsArrays(weightsArrays)`

Set weights.

The weights might be obtained in other ways then through solving
(e.g. through solving multiple transformation together when staping).
This function can be used to set weights computed elsewhere.

###### Parameters

* `weightsArrays` (`object`)

###### Returns

`void`.

### `BaseTransformation#solve()`

Note: since (writing to and) reading from matrices is expensive,
we convert to and convert from ml-matrix Matrix types in this function,
in order not to use them in the evaluate functions.

###### Parameters

There are no parameters.

###### Returns

`void`.

### `BaseTransformation#sourcePoints`

###### Type

```ts
Array<Point>
```

### `BaseTransformation#type`

###### Type

```ts
  | 'straight'
  | 'helmert'
  | 'polynomial'
  | 'polynomial1'
  | 'polynomial2'
  | 'polynomial3'
  | 'thinPlateSpline'
  | 'projective'
  | 'linear'
```

### `BaseTransformation#weightsArrays?`

###### Type

```ts
object
```

### `DistortionMeasure`

###### Type

```ts
'log2sigma' | 'twoOmega' | 'airyKavr' | 'signDetJ' | 'thetaa'
```

### `Distortions`

###### Fields

* `distortion` (`number`)
* `distortions` (`Map<DistortionMeasure, number>`)
* `partialDerivativeX` (`[number, number]`)
* `partialDerivativeY` (`[number, number]`)

### `GcpAndDistortions`

###### Type

```ts
Gcp & Partial<Distortions>
```

### `GcpTransformOptions`

###### Type

```ts
{
  maxDepth: number
  minOffsetRatio: number
  minOffsetDistance: number
  minLineDistance: number
  geoIsGeographic: boolean
  distortionMeasures: DistortionMeasure[]
  referenceScale: number
  postToGeo: ProjectionFunction
  preToResource: ProjectionFunction
} & MultiGeometryOptions
```

### `new GcpTransformer(gcps, type, partialGcpTransformerOptions)`

Create a GcpTransformer

###### Parameters

* `gcps` (`Array<Gcp>`)
  * An array of Ground Control Points (GCPs)
* `type` (`TransformationType | undefined`)
  * The transformation type
* `partialGcpTransformerOptions?` (`Partial<GcpTransformerOptions> | undefined`)
  * GCP Transformer options

###### Returns

`GcpTransformer`.

###### Extends

* `BaseGcpTransformer`

### `GcpTransformer#gcps`

Get GCPs as they were inputed to the GCP Transformer (`Array<Gcp>`).

### `GcpTransformer#getToGeoTransformation()`

Get the forward transformation. Create if it doesn't exist yet.

###### Parameters

There are no parameters.

###### Returns

`BaseTransformation`.

### `GcpTransformer#getToGeoTransformationResolution(resourceBbox, partialGcpTransformOptions)`

Get the resolution of the toGeo transformation in resource space, within a given bbox.

This informs you in how fine the warping is, in resource space.
It can be useful e.g. to create a triangulation in resource space
that is fine enough for this warping.

It is obtained by transforming toGeo two linestring,
namely the horizontal and vertical midlines of the given bbox.
The toGeo transformation will refine these lines:
it will break them in small enough pieces to obtain a near continuous result.
Returned in the length of the shortest piece, measured in resource coordinates.

###### Parameters

* `resourceBbox` (`[number, number, number, number]`)
  * BBox in resource space where the resolution is requested
* `partialGcpTransformOptions?` (`Partial<GcpTransformOptions> | undefined`)
  * GCP Transform options to consider during the transformation

###### Returns

Resolution of the toGeo transformation in resource space (`number | undefined`).

### `GcpTransformer#getToResourceTransformation()`

Get the backward transformation. Create if it doesn't exist yet.

###### Parameters

There are no parameters.

###### Returns

`BaseTransformation`.

### `GcpTransformer#getToResourceTransformationResolution(geoBbox, partialGcpTransformOptions)`

Get the resolution of the toResource transformation in geo space, within a given bbox.

This informs you in how fine the warping is, in geo space.
It can be useful e.g. to create a triangulation in geo space
that is fine enough for this warping.

It is obtained by transforming toResource two linestring,
namely the horizontal and vertical midlines of the given bbox.
The toResource transformation will refine these lines:
it will break them in small enough pieces to obtain a near continuous result.
Returned in the length of the shortest piece, measured in geo coordinates.

###### Parameters

* `geoBbox` (`[number, number, number, number]`)
  * BBox in geo space where the resolution is requested
* `partialGcpTransformOptions` (`{ maxDepth?: number | undefined; minOffsetRatio?: number | undefined; minOffsetDistance?: number | undefined; minLineDistance?: number | undefined; geoIsGeographic?: boolean | undefined; ... 4 more ...; isMultiGeometry?: false | undefined; }`)
  * GCP Transform options to consider during the transformation

###### Returns

Resolution of the toResource transformation in geo space (`number | undefined`).

### `GcpTransformer#getTransformerOptions()`

Get the transformer options.

###### Parameters

There are no parameters.

###### Returns

`{ differentHandedness: boolean; } & { maxDepth: number; minOffsetRatio: number; minOffsetDistance: number; minLineDistance: number; sourceIsGeographic: boolean; destinationIsGeographic: boolean; ... 5 more ...; postBackward: ProjectionFunction; } & MultiGeometryOptions`.

### `GcpTransformer#setTransformerOptionsInternal(partialGcpTransformerOptions)`

Set the transformer options.

Use with caution, especially for options that have effects in the constructor.

###### Parameters

* `partialGcpTransformerOptions` (`{ differentHandedness?: boolean | undefined; maxDepth?: number | undefined; minOffsetRatio?: number | undefined; minOffsetDistance?: number | undefined; minLineDistance?: number | undefined; ... 5 more ...; isMultiGeometry?: false | undefined; }`)

###### Returns

`void`.

### `GcpTransformer#transformToGeo(point, partialGcpTransformOptions, gcpToP)`

###### Parameters

* `point` (`[number, number]`)
* `partialGcpTransformOptions?` (`Partial<GcpTransformOptions> | undefined`)
* `gcpToP?` (`((gcp: GcpAndDistortions) => P) | undefined`)

###### Returns

`P`.

### `GcpTransformer#transformToResource(point, partialGcpTransformOptions, gcpToP)`

###### Parameters

* `point` (`[number, number]`)
* `partialGcpTransformOptions?` (`Partial<GcpTransformOptions> | undefined`)
* `gcpToP?` (`((gcp: GcpAndDistortions) => P) | undefined`)

###### Returns

`P`.

### `GcpTransformer.fromGeoreferencedMap(georeferencedMap, options)`

Create a Projected GCP Transformer from a Georeferenced Map

###### Parameters

* `georeferencedMap` (`{ type: "GeoreferencedMap"; gcps: { resource: [number, number]; geo: [number, number]; }[]; resource: { type: "ImageService1" | "ImageService2" | "ImageService3" | "Canvas"; id: string; partOf?: ({ type: string; id: string; label?: Record<string, (string | number | boolean)[]> | undefined; } & { partOf?: ({ type: st...`)
  * A Georeferenced Map
* `options?` (`Partial<{ differentHandedness: boolean; } & { maxDepth: number; minOffsetRatio: number; minOffsetDistance: number; minLineDistance: number; geoIsGeographic: boolean; distortionMeasures: DistortionMeasure[]; referenceScale: number; postToGeo: ProjectionFunction; preToResource: ProjectionFunction; } & MultiGeometryOpt...`)
  * Options, including GCP Transformer Options, and a transformation type to overrule the type defined in the Georeferenced Map

###### Returns

A Projected GCP Transformer (`GcpTransformer`).

### `GcpTransformer.transformGeojsonFeatureCollectionToSvgString(transformer, geojson, partialGcpTransformOptions)`

Transform a GeoJSON FeatureCollection to resource space to a SVG string

This is a shortcut method, available as static method in order not to overpopulate intellisense suggestions
Note: since this converts from GeoJSON we assume geo-space is in lon-lat WGS84 and automatically set `destinationIsGeographic` to use geographically computed midpoints.
Note: Multi-geometries are not supported

###### Parameters

* `transformer` (`GcpTransformer`)
  * A GCP Transformer defining the transformation
* `geojson` (`{type: 'FeatureCollection'; features: GeojsonFeature[]}`)
  * GeoJSON FeatureCollection to transform
* `partialGcpTransformOptions?` (`Partial<GcpTransformOptions> | undefined`)
  * GCP Transform options

###### Returns

Input GeoJSON FeaturesCollection transformed to resource space, as SVG string (`string`).

### `GcpTransformer.transformGeojsonToSvg(transformer, geojsonGeometry, partialGcpTransformOptions)`

Transform a GeoJSON Geometry to resource space to a SVG geometry

This is a shortcut method, available as static method in order not to overpopulate intellisense suggestions
Note: since this converts from GeoJSON we assume geo-space is in lon-lat WGS84 and automatically set `destinationIsGeographic` to use geographically computed midpoints.
Note: Multi-geometries are not supported

###### Parameters

* `transformer` (`GcpTransformer`)
  * A GCP Transformer defining the transformation
* `geojsonGeometry` (`  | GeojsonPoint
    | GeojsonLineString
    | GeojsonPolygon
    | GeojsonMultiPoint
    | GeojsonMultiLineString
    | GeojsonMultiPolygon`)
  * GeoJSON Geometry to transform
* `partialGcpTransformOptions?` (`Partial<GcpTransformOptions> | undefined`)
  * GCP Transform options

###### Returns

Input GeoJSON Geometry transform to resource space, as SVG geometry (`SvgCircle | SvgLine | SvgPolyLine | SvgRect | SvgPolygon`).

### `GcpTransformer.transformSvgStringToGeojsonFeatureCollection(transformer, svg, partialGcpTransformOptions)`

Transform an SVG string to geo space to a GeoJSON FeatureCollection

This is a shortcut method, available as static method in order not to overpopulate intellisense suggestions
Note: since this converts to GeoJSON we assume geo-space is in lon-lat WGS84 and automatically set `destinationIsGeographic` to use geographically computed midpoints.
Note: Multi-geometries are not supported

###### Parameters

* `transformer` (`GcpTransformer`)
  * A GCP Transformer defining the transformation
* `svg` (`string`)
  * An SVG string to transform
* `partialGcpTransformOptions?` (`Partial<GcpTransformOptions> | undefined`)
  * GCP Transform options

###### Returns

Input SVG string transformed to geo space, as a GeoJSON FeatureCollection (`{type: 'FeatureCollection'; features: GeojsonFeature[]}`).

### `GcpTransformer.transformSvgToGeojson(transformer, svgCircle, partialGcpTransformOptions)`

###### Parameters

* `transformer` (`GcpTransformer`)
* `svgCircle` (`{type: 'circle'; attributes?: SvgAttributes; coordinates: Point}`)
* `partialGcpTransformOptions?` (`Partial<GcpTransformOptions> | undefined`)

###### Returns

`{type: 'Point'; coordinates: number[]}`.

### `GcpTransformerInputs`

###### Type

```ts
GcpsInputs & TransformationTypeInputs
```

### `GcpTransformerOptions`

###### Type

```ts
{differentHandedness: boolean} & {
  maxDepth: number
  minOffsetRatio: number
  minOffsetDistance: number
  minLineDistance: number
  geoIsGeographic: boolean
  distortionMeasures: DistortionMeasure[]
  referenceScale: number
  postToGeo: ProjectionFunction
  preToResource: ProjectionFunction
} & MultiGeometryOptions
```

### `GcpsInputs`

###### Fields

* `gcps` (`Array<Gcp>`)

### `GeneralGcp`

###### Fields

* `destination` (`[number, number]`)
* `source` (`[number, number]`)

### `GeneralGcpAndDistortions`

###### Type

```ts
GeneralGcp & Partial<Distortions>
```

### `GeneralGcpTransformOptions`

###### Type

```ts
{ maxDepth: number; minOffsetRatio: number; minOffsetDistance: number; minLineDistance: number; sourceIsGeographic: boolean; destinationIsGeographic: boolean; distortionMeasures: DistortionMeasure[]; ... 4 more ...; postBackward: ProjectionFunction; } & MultiGeometryOptions
```

### `new GeneralGcpTransformer(generalGcps, type, partialGeneralGcpTransformerOptions)`

Create a GeneralGcpTransformer

###### Parameters

* `generalGcps` (`Array<GeneralGcp>`)
  * An array of General Ground Control Points (GCPs)
* `type` (`TransformationType | undefined`)
  * The transformation type
* `partialGeneralGcpTransformerOptions?` (`Partial<GeneralGcpTransformerOptions> | undefined`)
  * General GCP Transformer options

###### Returns

`GeneralGcpTransformer`.

###### Extends

* `BaseGcpTransformer`

### `GeneralGcpTransformer#generalGcps`

###### Type

```ts
Array<GeneralGcp>
```

### `GeneralGcpTransformer#getBackwardTransformation()`

Get the backward transformation. Create if it doesn't exist yet.

###### Parameters

There are no parameters.

###### Returns

`BaseTransformation`.

### `GeneralGcpTransformer#getBackwardTransformationResolution(destinationBbox, partialGeneralGcpTransformOptions)`

Get the resolution of the backward transformation in destination space, within a given bbox.

This informs you in how fine the warping is, in destination space.
It can be useful e.g. to create a triangulation in destination space
that is fine enough for this warping.

It is obtained by transforming backward two linestring,
namely the horizontal and vertical midlines of the given bbox.
The backward transformation will refine these lines:
it will break them in small enough pieces to obtain a near continuous result.
Returned in the length of the shortest piece, measured in destination coordinates.

###### Parameters

* `destinationBbox` (`[number, number, number, number]`)
  * BBox in destination space where the resolution is requested
* `partialGeneralGcpTransformOptions` (`{ maxDepth?: number | undefined; minOffsetRatio?: number | undefined; minOffsetDistance?: number | undefined; minLineDistance?: number | undefined; sourceIsGeographic?: boolean | undefined; ... 7 more ...; isMultiGeometry?: false | undefined; }`)
  * General GCP Transform options to consider during the transformation

###### Returns

Resolution of the backward transformation in destination space (`number | undefined`).

### `GeneralGcpTransformer#getForwardTransformation()`

Get the forward transformation. Create if it doesn't exist yet.

###### Parameters

There are no parameters.

###### Returns

`BaseTransformation`.

### `GeneralGcpTransformer#getForwardTransformationResolution(sourceBbox, partialGeneralGcpTransformOptions)`

Get the resolution of the forward transformation in source space, within a given bbox.

This informs you in how fine the warping is, in source space.
It can be useful e.g. to create a triangulation in source space
that is fine enough for this warping.

It is obtained by transforming forward two linestring,
namely the horizontal and vertical midlines of the given bbox.
The forward transformation will refine these lines:
it will break them in small enough pieces to obtain a near continuous result.
Returned in the length of the shortest piece, measured in source coordinates.

###### Parameters

* `sourceBbox` (`[number, number, number, number]`)
  * BBox in source space where the resolution is requested
* `partialGeneralGcpTransformOptions` (`{ maxDepth?: number | undefined; minOffsetRatio?: number | undefined; minOffsetDistance?: number | undefined; minLineDistance?: number | undefined; sourceIsGeographic?: boolean | undefined; ... 7 more ...; isMultiGeometry?: false | undefined; }`)
  * General GCP Transform options to consider during the transformation

###### Returns

Resolution of the forward transformation in source space (`number | undefined`).

### `GeneralGcpTransformer#transformBackward(point, partialGeneralGcpTransformOptions, generalGcpToP)`

###### Parameters

* `point` (`[number, number]`)
* `partialGeneralGcpTransformOptions?` (`Partial<GeneralGcpTransformOptions> | undefined`)
* `generalGcpToP?` (`((generalGcp: GeneralGcpAndDistortions) => P) | undefined`)

###### Returns

`P`.

### `GeneralGcpTransformer#transformForward(point, partialGeneralGcpTransformOptions, generalGcpToP)`

###### Parameters

* `point` (`[number, number]`)
* `partialGeneralGcpTransformOptions?` (`Partial<GeneralGcpTransformOptions> | undefined`)
* `generalGcpToP?` (`((generalGcp: GeneralGcpAndDistortions) => P) | undefined`)

###### Returns

`P`.

### `GeneralGcpTransformerOptions`

###### Type

```ts
{ differentHandedness: boolean; } & { maxDepth: number; minOffsetRatio: number; minOffsetDistance: number; minLineDistance: number; sourceIsGeographic: boolean; destinationIsGeographic: boolean; ... 5 more ...; postBackward: ProjectionFunction; } & MultiGeometryOptions
```

### `new Helmert(sourcePoints, destinationPoints)`

###### Parameters

* `sourcePoints` (`Array<Point>`)
* `destinationPoints` (`Array<Point>`)

###### Returns

`Helmert`.

###### Extends

* `BaseLinearWeightsTransformation`

### `Helmert#coefsArrayMatrices`

###### Type

```ts
[Array<Array<number>>, Array<Array<number>>]
```

### `Helmert#coefsArrayMatricesSize`

###### Type

```ts
[Size, Size]
```

### `Helmert#evaluateFunction(newSourcePoint)`

###### Parameters

* `newSourcePoint` (`[number, number]`)

###### Returns

`[number, number]`.

### `Helmert#evaluatePartialDerivativeX(_newSourcePoint)`

###### Parameters

* `_newSourcePoint` (`[number, number]`)

###### Returns

`[number, number]`.

### `Helmert#evaluatePartialDerivativeY(_newSourcePoint)`

###### Parameters

* `_newSourcePoint` (`[number, number]`)

###### Returns

`[number, number]`.

### `Helmert#getCoefsArrayMatrices()`

###### Parameters

There are no parameters.

###### Returns

`[Array<Array<number>>, Array<Array<number>>]`.

### `Helmert#getDestinationPointsArrays()`

###### Parameters

There are no parameters.

###### Returns

`[Array<number>, Array<number>]`.

### `Helmert#getMeasures()`

###### Parameters

There are no parameters.

###### Returns

`{translation: Point; rotation: number; scale: number}`.

### `Helmert#getSourcePointCoefsArrays(sourcePoint)`

Get two 1x4 coefsArrays, populating the 2Nx4 coefsArrayMatrices
1 0 x0 -y0
1 0 x1 -y1
...
0 1 y0 x0
0 1 y1 x1
...

###### Parameters

* `sourcePoint` (`[number, number]`)

###### Returns

`[Array<number>, Array<number>]`.

### `Helmert#solve()`

###### Parameters

There are no parameters.

###### Returns

`void`.

### `Helmert#weightsArray?`

###### Type

```ts
Array<number>
```

### `Helmert#weightsArrays?`

###### Type

```ts
[Array<number>, Array<number>]
```

### `InverseOptions`

###### Fields

* `inverse` (`boolean`)

### `KernelFunction`

###### Type

```ts
(r: number, options: KernelFunctionOptions) => number
```

### `KernelFunctionOptions`

###### Fields

* `derivative?` (`number`)
* `epsilon?` (`number`)

### `NormFunction`

###### Type

```ts
(point0: Point, point1: Point) => number
```

### `new Polynomial1(sourcePoints, destinationPoints)`

###### Parameters

* `sourcePoints` (`Array<Point>`)
* `destinationPoints` (`Array<Point>`)

###### Returns

`Polynomial1`.

###### Extends

* `BasePolynomialTransformation`

### `Polynomial1#evaluateFunction(newSourcePoint)`

###### Parameters

* `newSourcePoint` (`[number, number]`)

###### Returns

`[number, number]`.

### `Polynomial1#evaluatePartialDerivativeX(_newSourcePoint)`

###### Parameters

* `_newSourcePoint` (`[number, number]`)

###### Returns

`[number, number]`.

### `Polynomial1#evaluatePartialDerivativeY(_newSourcePoint)`

###### Parameters

* `_newSourcePoint` (`[number, number]`)

###### Returns

`[number, number]`.

### `Polynomial1#getHomogeneousTransform()`

###### Parameters

There are no parameters.

###### Returns

`HomogeneousTransform | undefined`.

### `Polynomial1#getMeasures()`

###### Parameters

There are no parameters.

###### Returns

`{translation: Point; rotation: number; scales: Point; shears: Point}`.

### `Polynomial1#getSourcePointCoefsArray(sourcePoint)`

###### Parameters

* `sourcePoint` (`[number, number]`)

###### Returns

`Array<number>`.

### `Polynomial1#setWeightsArraysFromHomogeneousTransform(homogeneousTransform)`

###### Parameters

* `homogeneousTransform` (`[number, number, number, number, number, number]`)

###### Returns

`void`.

### `Polynomial1.getPolynomial1SourcePointCoefsArray(sourcePoint)`

Get 1x3 coefsArray, populating the Nx3 coefsArrayMatrix
1 x0 y0
1 x1 y1
1 x2 y2
...

###### Parameters

* `sourcePoint` (`[number, number]`)

###### Returns

`Array<number>`.

### `new Polynomial2(sourcePoints, destinationPoints)`

###### Parameters

* `sourcePoints` (`Array<Point>`)
* `destinationPoints` (`Array<Point>`)

###### Returns

`Polynomial2`.

###### Extends

* `BasePolynomialTransformation`

### `Polynomial2#evaluateFunction(newSourcePoint)`

###### Parameters

* `newSourcePoint` (`[number, number]`)

###### Returns

`[number, number]`.

### `Polynomial2#evaluatePartialDerivativeX(newSourcePoint)`

###### Parameters

* `newSourcePoint` (`[number, number]`)

###### Returns

`[number, number]`.

### `Polynomial2#evaluatePartialDerivativeY(newSourcePoint)`

###### Parameters

* `newSourcePoint` (`[number, number]`)

###### Returns

`[number, number]`.

### `Polynomial2#getSourcePointCoefsArray(sourcePoint)`

###### Parameters

* `sourcePoint` (`[number, number]`)

###### Returns

`Array<number>`.

### `Polynomial2.getPolynomial2SourcePointCoefsArray(sourcePoint)`

Get 1x3 coefsArray, populating the Nx3 coefsArrayMatrix
1 x0 y0 x0^2 y0^2 x0\*y0
...

###### Parameters

* `sourcePoint` (`[number, number]`)

###### Returns

`Array<number>`.

### `new Polynomial3(sourcePoints, destinationPoints)`

###### Parameters

* `sourcePoints` (`Array<Point>`)
* `destinationPoints` (`Array<Point>`)

###### Returns

`Polynomial3`.

###### Extends

* `BasePolynomialTransformation`

### `Polynomial3#evaluateFunction(newSourcePoint)`

###### Parameters

* `newSourcePoint` (`[number, number]`)

###### Returns

`[number, number]`.

### `Polynomial3#evaluatePartialDerivativeX(newSourcePoint)`

###### Parameters

* `newSourcePoint` (`[number, number]`)

###### Returns

`[number, number]`.

### `Polynomial3#evaluatePartialDerivativeY(newSourcePoint)`

###### Parameters

* `newSourcePoint` (`[number, number]`)

###### Returns

`[number, number]`.

### `Polynomial3#getSourcePointCoefsArray(sourcePoint)`

###### Parameters

* `sourcePoint` (`[number, number]`)

###### Returns

`Array<number>`.

### `Polynomial3.getPolynomial3SourcePointCoefsArray(sourcePoint)`

Get 1x3 coefsArray, populating the Nx3 coefsArrayMatrix
1 x0 y0 x0^2 y0^2 x0*y0 x0^3 y0^3 x0^2*y0 x0\*y0^2
...

###### Parameters

* `sourcePoint` (`[number, number]`)

###### Returns

`Array<number>`.

### `ProjectionFunction`

###### Type

```ts
(point: Point) => Point
```

### `new Projective(sourcePoints, destinationPoints)`

###### Parameters

* `sourcePoints` (`Array<Point>`)
* `destinationPoints` (`Array<Point>`)

###### Returns

`Projective`.

###### Extends

* `BaseTransformation`

### `Projective#coefsArrayMatrices`

###### Type

```ts
[Array<Array<number>>, Array<Array<number>>]
```

### `Projective#evaluateFunction(newSourcePoint)`

###### Parameters

* `newSourcePoint` (`[number, number]`)

###### Returns

`[number, number]`.

### `Projective#evaluatePartialDerivativeX(newSourcePoint)`

###### Parameters

* `newSourcePoint` (`[number, number]`)

###### Returns

`[number, number]`.

### `Projective#evaluatePartialDerivativeY(newSourcePoint)`

###### Parameters

* `newSourcePoint` (`[number, number]`)

###### Returns

`[number, number]`.

### `Projective#solve()`

###### Parameters

There are no parameters.

###### Returns

`void`.

### `Projective#weightsArrays?`

###### Type

```ts
Array<Array<number>>
```

### `new RBF(sourcePoints, destinationPoints, kernelFunction, normFunction, type, epsilon)`

###### Parameters

* `sourcePoints` (`Array<Point>`)
* `destinationPoints` (`Array<Point>`)
* `kernelFunction` (`(r: number, options: KernelFunctionOptions) => number`)
* `normFunction` (`(point0: Point, point1: Point) => number`)
* `type` (`  | 'straight'
    | 'helmert'
    | 'polynomial'
    | 'polynomial1'
    | 'polynomial2'
    | 'polynomial3'
    | 'thinPlateSpline'
    | 'projective'
    | 'linear'`)
* `epsilon?` (`number | undefined`)

###### Returns

`RBF`.

###### Extends

* `BaseIndependentLinearWeightsTransformation`

### `RBF#affineWeightsArrays?`

###### Type

```ts
[Array<number>, Array<number>]
```

### `RBF#coefsArrayMatrices`

###### Type

```ts
[Array<Array<number>>, Array<Array<number>>]
```

### `RBF#coefsArrayMatricesSize`

###### Type

```ts
[Size, Size]
```

### `RBF#coefsArrayMatrix`

###### Type

```ts
Array<Array<number>>
```

### `RBF#coefsArrayMatrixSize`

###### Type

```ts
[number, number]
```

### `RBF#epsilon?`

###### Type

```ts
number
```

### `RBF#evaluateFunction(newSourcePoint)`

###### Parameters

* `newSourcePoint` (`[number, number]`)

###### Returns

`[number, number]`.

### `RBF#evaluatePartialDerivativeX(newSourcePoint)`

###### Parameters

* `newSourcePoint` (`[number, number]`)

###### Returns

`[number, number]`.

### `RBF#evaluatePartialDerivativeY(newSourcePoint)`

###### Parameters

* `newSourcePoint` (`[number, number]`)

###### Returns

`[number, number]`.

### `RBF#getCoefsArrayMatrix()`

###### Parameters

There are no parameters.

###### Returns

`Array<Array<number>>`.

### `RBF#getDestinationPointsArrays()`

###### Parameters

There are no parameters.

###### Returns

`[Array<number>, Array<number>]`.

### `RBF#getRbfKernelSourcePointCoefsArray(sourcePoint)`

###### Parameters

* `sourcePoint` (`[number, number]`)

###### Returns

`Array<number>`.

### `RBF#getSourcePointCoefsArray(sourcePoint)`

Get 1x(N+3) coefsArray, populating the (N+3)x(N+3) coefsArrayMatrix

The coefsArray has a 1xN kernel part and a 1x3 affine part.

###### Parameters

* `sourcePoint` (`[number, number]`)

###### Returns

`Array<number>`.

### `RBF#kernelFunction`

###### Type

```ts
(r: number, options: KernelFunctionOptions) => number
```

### `RBF#normFunction`

###### Type

```ts
(point0: Point, point1: Point) => number
```

### `RBF#processWeightsArrays()`

###### Parameters

There are no parameters.

###### Returns

`void`.

### `RBF#rbfWeightsArrays?`

###### Type

```ts
[Array<number>, Array<number>]
```

### `RBF#setWeightsArrays(weightsArrays, epsilon)`

###### Parameters

* `weightsArrays` (`object`)
* `epsilon?` (`number | undefined`)

###### Returns

`void`.

### `RBF#solve()`

Solve the x and y components independently.

This uses the exact inverse to compute (for each component, using the same coefs for both)
the exact solution for the system of linear equations
which is (in general) invertable to an exact solution.

This wil result in a weights array for each component with rbf weights and affine weights.

###### Parameters

There are no parameters.

###### Returns

`void`.

### `RBF#weightsArrays?`

###### Type

```ts
[Array<number>, Array<number>]
```

### `RefinementOptions`

###### Fields

* `destinationDistanceFunction` (`(p0: Point, p1: Point) => number`)
* `destinationMidPointFunction` (`(p0: Point, p1: Point) => Point`)
* `maxDepth` (`number`)
* `minLineDistance` (`number`)
* `minOffsetDistance` (`number`)
* `minOffsetRatio` (`number`)
* `sourceMidPointFunction` (`(p0: Point, p1: Point) => Point`)

### `SplitGcpLineInfo`

###### Fields

* `destinationLineDistance` (`number`)
* `destinationMidPointsDistance` (`number`)
* `destinationRefinedLineDistance` (`number`)

### `SplitGcpLinePointInfo`

###### Type

```ts
SplitGcpLineInfo & {
  sourceMidPoint: Point
  destinationMidPointFromRefinementFunction: Point
}
```

### `new Straight(sourcePoints, destinationPoints)`

###### Parameters

* `sourcePoints` (`Array<Point>`)
* `destinationPoints` (`Array<Point>`)

###### Returns

`Straight`.

###### Extends

* `BaseTransformation`

### `Straight#evaluateFunction(newSourcePoint)`

###### Parameters

* `newSourcePoint` (`[number, number]`)

###### Returns

`[number, number]`.

### `Straight#evaluatePartialDerivativeX(_newSourcePoint)`

###### Parameters

* `_newSourcePoint` (`[number, number]`)

###### Returns

`[number, number]`.

### `Straight#evaluatePartialDerivativeY(_newSourcePoint)`

###### Parameters

* `_newSourcePoint` (`[number, number]`)

###### Returns

`[number, number]`.

### `Straight#solve()`

Solve the x and y components jointly.

This computes the corresponding Helmert transform and get the scale from it.

###### Parameters

There are no parameters.

###### Returns

`void`.

### `Straight#weightsArrays?`

###### Type

```ts
{
  scale: number
  sourcePointsCenter: Point
  destinationPointsCenter: Point
  translation: Point
}
```

### `TransformationType`

Transformation type.

###### Type

```ts
  | 'straight'
  | 'helmert'
  | 'polynomial'
  | 'polynomial1'
  | 'polynomial2'
  | 'polynomial3'
  | 'thinPlateSpline'
  | 'projective'
  | 'linear'
```

### `TransformationTypeInputs`

###### Fields

* `transformationType` (`  | 'straight'
    | 'helmert'
    | 'polynomial'
    | 'polynomial1'
    | 'polynomial2'
    | 'polynomial3'
    | 'thinPlateSpline'
    | 'projective'
    | 'linear'`)

### `computeDistortionsFromPartialDerivatives(distortionMeasures, partialDerivativeX, partialDerivativeY, referenceScale)`

Compute the distortion value of selected distortion measures from the partial derivatives at a specific point

###### Parameters

* `distortionMeasures` (`Array<DistortionMeasure>`)
  * The requested distortion measures
* `partialDerivativeX?` (`Point | undefined`)
  * The partial derivative to 'x' of the transformation, evaluated at a set point
* `partialDerivativeY?` (`Point | undefined`)
  * The partial derivative to 'y' of the transformation, evaluated at a set point
* `referenceScale` (`number | undefined`)
  * The reference area scaling (sigma) to take into account for certain distortion measures (like 'log2sigma'), e.g. computed via a helmert transform

###### Returns

A map of distortion measures and distortion values at the point (`Map<DistortionMeasure, number>`).

### `defaultGeneralGcpTransformOptions`

###### Fields

* `destinationIsGeographic` (`false`)
* `distortionMeasures` (`Array<never>`)
* `isMultiGeometry` (`false`)
* `maxDepth` (`number`)
* `minLineDistance` (`number`)
* `minOffsetDistance` (`number`)
* `minOffsetRatio` (`number`)
* `postBackward` (`(point: Point) => Point`)
* `postForward` (`(point: Point) => Point`)
* `preBackward` (`(point: Point) => Point`)
* `preForward` (`(point: Point) => Point`)
* `referenceScale` (`number`)
* `sourceIsGeographic` (`false`)

### `defaultGeneralGcpTransformerOptions`

###### Fields

* `differentHandedness` (`false`)

### `solveIndependentlyInverse(coefsArrayMatrix, destinationPointsArrays)`

Solve the x and y components independently using exact inverse.

This uses the exact inverse to compute (for each component, using the same coefs for both)
the exact solution for the system of linear equations
which is (in general) invertable to an exact solution.

This wil result in a weights array for each component with rbf weights and affine weights.

###### Parameters

* `coefsArrayMatrix` (`Array<Array<number>>`)
* `destinationPointsArrays` (`[Array<number>, Array<number>]`)

###### Returns

`[Array<number>, Array<number>]`.

### `solveIndependentlyPseudoInverse(coefsArrayMatrix, destinationPointsArrays)`

Solve the x and y components independently using PseudoInverse.

This uses the 'Pseudo Inverse' to compute (for each component, using the same coefs for both)
a 'best fit' (least squares) approximate solution for the system of linear equations
which is (in general) over-defined and hence lacks an exact solution.

See <https://en.wikipedia.org/wiki/Moore%E2%80%93Penrose_inverse>

This wil result in a weights array for each component:
For order = 1: this.weight = \[\[a0\_x, ax\_x, ay\_x], \[a0\_y, ax\_y, ay\_y]]
For order = 2: ... (similar, following the same order as in coefsArrayMatrix)
For order = 3: ... (similar, following the same order as in coefsArrayMatrix)

###### Parameters

* `coefsArrayMatrix` (`Array<Array<number>>`)
* `destinationPointsArrays` (`[Array<number>, Array<number>]`)

###### Returns

`[Array<number>, Array<number>]`.

### `solveJointlyPseudoInverse(coefsArrayMatrices, destinationPointsArrays)`

Solve the x and y components jointly using PseudoInverse.

This uses the 'Pseudo Inverse' to compute a 'best fit' (least squares) approximate solution
for the system of linear equations, which is (in general) over-defined and hence lacks an exact solution.
See <https://en.wikipedia.org/wiki/Moore%E2%80%93Penrose_inverse>

This will result weightsArray shared by both components: \[t\_x, t\_y, m, n]

###### Parameters

* `coefsArrayMatrices` (`[Array<Array<number>>, Array<Array<number>>]`)
* `destinationPointsArrays` (`[Array<number>, Array<number>]`)

###### Returns

`Array<number>`.

### `solveJointlySvd(coefsArrayMatrices, pointCount)`

Solve the x and y components jointly using singular value decomposition.

This uses a singular value decomposition to compute the last (i.e. 9th) 'right singular vector',
i.e. the one with the smallest singular value, wich holds the weights for the solution.
Note that for a set of gcps that exactly follow a projective transformations,
the singular value is null and this vector spans the null-space.

This wil result in a weights array for each component with rbf weights and affine weights.

###### Parameters

* `coefsArrayMatrices` (`[Array<Array<number>>, Array<Array<number>>]`)
* `pointCount` (`number`)

###### Returns

`Array<Array<number>>`.

### `supportedDistortionMeasures`

###### Type

```ts
Array<string>
```

<<<<<<< HEAD
### `supportedtransformationTypes`

###### Type

```ts
Array<
  | 'straight'
  | 'helmert'
  | 'polynomial'
  | 'polynomial2'
  | 'polynomial3'
  | 'thinPlateSpline'
  | 'projective'
>
```
=======
### `transformationTypeToTypeAndOrder(transformationType)`

###### Parameters

* `transformationType?` (`TransformationType | undefined`)

###### Returns

`{type?: string; options?: {order: number}}`.

### `typeAndOrderToTransformationType(transformation)`

###### Parameters

* `transformation` (`{type?: string; options?: {order?: number}}`)

###### Returns

`  | 'straight'
  | 'helmert'
  | 'polynomial'
  | 'polynomial1'
  | 'polynomial2'
  | 'polynomial3'
  | 'projective'
  | 'thinPlateSpline'
  | 'linear'`.
>>>>>>> 93ad49c9
<|MERGE_RESOLUTION|>--- conflicted
+++ resolved
@@ -2520,23 +2520,6 @@
 Array<string>
 ```
 
-<<<<<<< HEAD
-### `supportedtransformationTypes`
-
-###### Type
-
-```ts
-Array<
-  | 'straight'
-  | 'helmert'
-  | 'polynomial'
-  | 'polynomial2'
-  | 'polynomial3'
-  | 'thinPlateSpline'
-  | 'projective'
->
-```
-=======
 ### `transformationTypeToTypeAndOrder(transformationType)`
 
 ###### Parameters
@@ -2563,5 +2546,4 @@
   | 'polynomial3'
   | 'projective'
   | 'thinPlateSpline'
-  | 'linear'`.
->>>>>>> 93ad49c9
+  | 'linear'`.