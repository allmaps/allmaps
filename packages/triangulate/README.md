--- conflicted
+++ resolved
@@ -6,8 +6,8 @@
 
 The following options can be passed:
 
-*   `steinerPoints`: Steiner points. These become a third group of points taken into account when building the triangles.
-*   `minimumTriangleAngle`: The minimum angle (in radians) of the resulting triangles. Using this options, sliver polygons that are possibly produced by internal functions can be removed. Default: `0.01`.
+* `steinerPoints`: Steiner points. These become a third group of points taken into account when building the triangles.
+* `minimumTriangleAngle`: The minimum angle (in radians) of the resulting triangles. Using this options, sliver polygons that are possibly produced by internal functions can be removed. Default: `0.01`.
 
 This package is used internally in [@allmaps/render](../../packages/render/) to triangulate the mask of a georeferenced map into a set of triangles that can be rendered with WebGL.
 
@@ -59,6 +59,13 @@
 
 ## API
 
+### `TriangluationOptions`
+
+###### Fields
+
+* `minimumTriangleAngle` (`number`)
+* `steinerPoints` (`Array<Point>`)
+
 ### `TriangulationToUnique`
 
 ###### Fields
@@ -73,7 +80,7 @@
 * `uniquePointIndexTriangles` (`Array<TypedTriangle<number>>`)
 * `uniquePoints` (`Array<Point>`)
 
-### `triangulate(polygon, distance, minimumTriangleArea)`
+### `triangulate(polygon, distance, triangulationOptions)`
 
 Triangulate a polygon to triangles smaller then a distance
 
@@ -81,24 +88,18 @@
 
 ###### Parameters
 
-<<<<<<< HEAD
-*   `polygon` **Polygon** Polygon
-*   `distance` **[number](https://developer.mozilla.org/docs/Web/JavaScript/Reference/Global_Objects/Number)?** Distance that conditions the triangles
-*   `triangulationOptions` **TriangulationOptions?** Triangulation Options.
-=======
 * `polygon` (`Array<Array<Point>>`)
   * Polygon
 * `distance?` (`number | undefined`)
   * Distance that conditions the triangles
-* `minimumTriangleArea` (`number | undefined`)
-  * Minimum area of the resulting triangles (filters out slivers), absolute if no distance provided, relative to distance \* distance otherwise
->>>>>>> d0145ce6
+* `triangulationOptions?` (`Partial<TriangluationOptions> | undefined`)
+  * Triangulation Options.
 
 ###### Returns
 
 Array of triangles partitioning the polygon (`Array<Triangle>`).
 
-### `triangulateToUnique(polygon, distance, minimumTriangleArea)`
+### `triangulateToUnique(polygon, distance, triangulationOptions)`
 
 Triangulate a polygon to triangles smaller then a distance, and return them via unique points.
 
@@ -106,35 +107,34 @@
 
 This function returns the triangulation as an array of unique points, and triangles of indices refering to those unique points.
 
-<<<<<<< HEAD
-#### Parameters
+###### Parameters
 
-*   `polygon` **Polygon** Polygon
-*   `distance` **[number](https://developer.mozilla.org/docs/Web/JavaScript/Reference/Global_Objects/Number)?** Distance that conditions the triangles
-*   `triangulationOptions` **TriangulationOptions?** Triangulation Options.
+* `polygon` (`Array<Array<Point>>`)
+  * Polygon
+* `distance?` (`number | undefined`)
+  * Distance that conditions the triangles
+* `triangulationOptions?` (`Partial<TriangluationOptions> | undefined`)
+  * Triangulation Options.
 
-Returns **TriangulationToUnique** Triangulation Object with uniquePointIndexTriangles and uniquePoints
+###### Returns
+
+Triangulation Object with uniquePointIndexTriangles and uniquePoints (`{ interpolatedPolygon: Polygon; interpolatedPolygonPoints: Point[]; gridPoints: Point[]; gridPointsInPolygon: Point[]; uniquePoints: Point[]; triangles: Triangle[]; uniquePointIndexTriangles: TypedTriangle<number>[]; uniquePointIndexInterpolatedPolygon: TypedPolygon<number>; uniquePointIndexEdges: TypedLine<number>[...`).
 
 ## Notes
 
 ### Stability
 
-*   Constrainautor doesn't allow self-intersection polygons and will raise an error for such inputs.
+* Constrainautor doesn't allow self-intersection polygons and will raise an error for such inputs.
 
 ### Benchmark
 
 For a 10 point polygon (with diameter ~ 200), here are some benchmarks for computing the triangulation with given distances:
-=======
-###### Parameters
->>>>>>> d0145ce6
 
-* `polygon` (`Array<Array<Point>>`)
-  * Polygon
-* `distance?` (`number | undefined`)
-  * Distance that conditions the triangles
-* `minimumTriangleArea` (`number | undefined`)
-  * Minimum area of the resulting triangles (filters out slivers), absolute if no distance provided, relative to distance \* distance otherwise
+* `triangulate(polygon, 1000)` (no grid points): 100839 ops/s to compute 8 triangles
+* `triangulate(polygon, 100)`: 87436 ops/s to compute 11 triangles
+* `triangulate(polygon, 10)`: 5447 ops/s to compute 435 triangles
+* `triangulate(polygon, 1)`: 56 ops/s to compute 38352 triangles
 
-###### Returns
+See [`./bench/index.js`](`./bench/index.js`).
 
-Triangulation Object with uniquePointIndexTriangles and uniquePoints (`{ interpolatedPolygon: Polygon; interpolatedPolygonPoints: Point[]; gridPoints: Point[]; gridPointsInPolygon: Point[]; uniquePoints: Point[]; triangles: Triangle[]; uniquePointIndexTriangles: TypedTriangle<number>[]; uniquePointIndexInterpolatedPolygon: TypedPolygon<number>; uniquePointIndexEdges: TypedLine<number>[...`).+To run the benchmark, run `npm run bench`.