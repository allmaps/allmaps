--- conflicted
+++ resolved
@@ -55,17 +55,10 @@
  *
  * Grid points are placed inside the polygon to obtain small, well conditioned triangles.
  *
-<<<<<<< HEAD
- * @param {Polygon} polygon - Polygon
- * @param {number} [distance] - Distance that conditions the triangles
- * @param {TriangulationOptions} [triangulationOptions] - Triangulation Options.
- * @returns {Triangle[]} Array of triangles partitioning the polygon
-=======
  * @param polygon - Polygon
  * @param distance - Distance that conditions the triangles
- * @param minimumTriangleArea - Minimum area of the resulting triangles (filters out slivers), absolute if no distance provided, relative to distance * distance otherwise
+ * @param triangulationOptions - Triangulation Options.
  * @returns Array of triangles partitioning the polygon
->>>>>>> d0145ce6
  */
 export function triangulate(
   polygon: Polygon,
@@ -89,17 +82,10 @@
  *
  * This function returns the triangulation as an array of unique points, and triangles of indices refering to those unique points.
  *
-<<<<<<< HEAD
- * @param {Polygon} polygon - Polygon
- * @param {number} [distance] - Distance that conditions the triangles
- * @param {TriangulationOptions} [triangulationOptions] - Triangulation Options.
- * @returns {TriangulationToUnique} Triangulation Object with uniquePointIndexTriangles and uniquePoints
-=======
  * @param polygon - Polygon
  * @param distance - Distance that conditions the triangles
- * @param minimumTriangleArea - Minimum area of the resulting triangles (filters out slivers), absolute if no distance provided, relative to distance * distance otherwise
+ * @param triangulationOptions - Triangulation Options.
  * @returns Triangulation Object with uniquePointIndexTriangles and uniquePoints
->>>>>>> d0145ce6
  */
 export function triangulateToUnique(
   polygon: Polygon,
