--- conflicted
+++ resolved
@@ -27,19 +27,13 @@
   },
   "license": "MIT",
   "devDependencies": {
-<<<<<<< HEAD
     "@allmaps/render": "workspace:^",
     "@allmaps/stdlib": "workspace:^",
     "@allmaps/types": "workspace:^",
-=======
-    "@allmaps/annotation": "^1.0.0-beta.32",
-    "@allmaps/iiif-parser": "^1.0.0-beta.42",
-    "@allmaps/render": "^1.0.0-beta.70",
-    "@allmaps/stdlib": "^1.0.0-beta.33",
-    "@allmaps/tailwind": "^1.0.0-beta.16",
-    "@allmaps/transform": "^1.0.0-beta.43",
-    "@allmaps/types": "^1.0.0-beta.17",
->>>>>>> 35e5ccc6
+    "@allmaps/annotation": "workspace:^",
+    "@allmaps/iiif-parser": "workspace:^",
+    "@allmaps/tailwind": "workspace:^",
+    "@allmaps/transform": "workspace:^",
     "@cloudflare/kv-asset-handler": "^0.3.1",
     "@cloudflare/pages-plugin-vercel-og": "^0.1.2",
     "@cloudflare/vitest-pool-workers": "^0.1.0",
